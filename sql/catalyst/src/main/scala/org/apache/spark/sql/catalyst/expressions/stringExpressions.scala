/*
 * Licensed to the Apache Software Foundation (ASF) under one or more
 * contributor license agreements.  See the NOTICE file distributed with
 * this work for additional information regarding copyright ownership.
 * The ASF licenses this file to You under the Apache License, Version 2.0
 * (the "License"); you may not use this file except in compliance with
 * the License.  You may obtain a copy of the License at
 *
 *    http://www.apache.org/licenses/LICENSE-2.0
 *
 * Unless required by applicable law or agreed to in writing, software
 * distributed under the License is distributed on an "AS IS" BASIS,
 * WITHOUT WARRANTIES OR CONDITIONS OF ANY KIND, either express or implied.
 * See the License for the specific language governing permissions and
 * limitations under the License.
 */

package org.apache.spark.sql.catalyst.expressions

import java.text.{DecimalFormat, DecimalFormatSymbols}
import java.util.{HashMap, Locale, Map => JMap}

import org.apache.spark.sql.catalyst.InternalRow
import org.apache.spark.sql.catalyst.expressions.codegen._
import org.apache.spark.sql.catalyst.util.ArrayData
import org.apache.spark.sql.types._
import org.apache.spark.unsafe.types.{ByteArray, UTF8String}

////////////////////////////////////////////////////////////////////////////////////////////////////
// This file defines expressions for string operations.
////////////////////////////////////////////////////////////////////////////////////////////////////


/**
 * An expression that concatenates multiple input strings into a single string.
 * If any input is null, concat returns null.
 */
@ExpressionDescription(
  usage = "_FUNC_(str1, str2, ..., strN) - Returns the concatenation of str1, str2, ..., strN",
  extended = "> SELECT _FUNC_('Spark','SQL');\n 'SparkSQL'")
case class Concat(children: Seq[Expression]) extends Expression with ImplicitCastInputTypes {

  override def inputTypes: Seq[AbstractDataType] = Seq.fill(children.size)(StringType)
  override def dataType: DataType = StringType

  override def nullable: Boolean = children.exists(_.nullable)
  override def foldable: Boolean = children.forall(_.foldable)

  override def eval(input: InternalRow): Any = {
    val inputs = children.map(_.eval(input).asInstanceOf[UTF8String])
    UTF8String.concat(inputs : _*)
  }

  override protected def genCode(ctx: CodegenContext, ev: ExprCode): String = {
    val evals = children.map(_.gen(ctx))
    val inputs = evals.map { eval =>
      s"${eval.isNull} ? null : ${eval.value}"
    }.mkString(", ")
    evals.map(_.code).mkString("\n") + s"""
      boolean ${ev.isNull} = false;
      UTF8String ${ev.value} = UTF8String.concat($inputs);
      if (${ev.value} == null) {
        ${ev.isNull} = true;
      }
    """
  }
}


/**
 * An expression that concatenates multiple input strings or array of strings into a single string,
 * using a given separator (the first child).
 *
 * Returns null if the separator is null. Otherwise, concat_ws skips all null values.
 */
@ExpressionDescription(
  usage =
    "_FUNC_(sep, [str | array(str)]+) - Returns the concatenation of the strings separated by sep.",
  extended = "> SELECT _FUNC_(' ', Spark', 'SQL');\n 'Spark SQL'")
case class ConcatWs(children: Seq[Expression])
  extends Expression with ImplicitCastInputTypes {

  require(children.nonEmpty, s"$prettyName requires at least one argument.")

  override def prettyName: String = "concat_ws"

  /** The 1st child (separator) is str, and rest are either str or array of str. */
  override def inputTypes: Seq[AbstractDataType] = {
    val arrayOrStr = TypeCollection(ArrayType(StringType), StringType)
    StringType +: Seq.fill(children.size - 1)(arrayOrStr)
  }

  override def dataType: DataType = StringType

  override def nullable: Boolean = children.head.nullable
  override def foldable: Boolean = children.forall(_.foldable)

  override def eval(input: InternalRow): Any = {
    val flatInputs = children.flatMap { child =>
      child.eval(input) match {
        case s: UTF8String => Iterator(s)
        case arr: ArrayData => arr.toArray[UTF8String](StringType)
        case null => Iterator(null.asInstanceOf[UTF8String])
      }
    }
    UTF8String.concatWs(flatInputs.head, flatInputs.tail : _*)
  }

  override protected def genCode(ctx: CodegenContext, ev: ExprCode): String = {
    if (children.forall(_.dataType == StringType)) {
      // All children are strings. In that case we can construct a fixed size array.
      val evals = children.map(_.gen(ctx))

      val inputs = evals.map { eval =>
        s"${eval.isNull} ? (UTF8String) null : ${eval.value}"
      }.mkString(", ")

      evals.map(_.code).mkString("\n") + s"""
        UTF8String ${ev.value} = UTF8String.concatWs($inputs);
        boolean ${ev.isNull} = ${ev.value} == null;
      """
    } else {
      val array = ctx.freshName("array")
      val varargNum = ctx.freshName("varargNum")
      val idxInVararg = ctx.freshName("idxInVararg")

      val evals = children.map(_.gen(ctx))
      val (varargCount, varargBuild) = children.tail.zip(evals.tail).map { case (child, eval) =>
        child.dataType match {
          case StringType =>
            ("", // we count all the StringType arguments num at once below.
              s"$array[$idxInVararg ++] = ${eval.isNull} ? (UTF8String) null : ${eval.value};")
          case _: ArrayType =>
            val size = ctx.freshName("n")
            (s"""
              if (!${eval.isNull}) {
                $varargNum += ${eval.value}.numElements();
              }
            """,
            s"""
            if (!${eval.isNull}) {
              final int $size = ${eval.value}.numElements();
              for (int j = 0; j < $size; j ++) {
                $array[$idxInVararg ++] = ${ctx.getValue(eval.value, StringType, "j")};
              }
            }
            """)
        }
      }.unzip

      evals.map(_.code).mkString("\n") +
      s"""
        int $varargNum = ${children.count(_.dataType == StringType) - 1};
        int $idxInVararg = 0;
        ${varargCount.mkString("\n")}
        UTF8String[] $array = new UTF8String[$varargNum];
        ${varargBuild.mkString("\n")}
        UTF8String ${ev.value} = UTF8String.concatWs(${evals.head.value}, $array);
        boolean ${ev.isNull} = ${ev.value} == null;
      """
    }
  }
}

trait String2StringExpression extends ImplicitCastInputTypes {
  self: UnaryExpression =>

  def convert(v: UTF8String): UTF8String

  override def dataType: DataType = StringType
  override def inputTypes: Seq[DataType] = Seq(StringType)

  protected override def nullSafeEval(input: Any): Any =
    convert(input.asInstanceOf[UTF8String])
}

/**
 * A function that converts the characters of a string to uppercase.
 */
@ExpressionDescription(
  usage = "_FUNC_(str) - Returns str with all characters changed to uppercase",
  extended = "> SELECT _FUNC_('SparkSql');\n 'SPARKSQL'")
case class Upper(child: Expression)
  extends UnaryExpression with String2StringExpression {

  override def convert(v: UTF8String): UTF8String = v.toUpperCase

  override def genCode(ctx: CodegenContext, ev: ExprCode): String = {
    defineCodeGen(ctx, ev, c => s"($c).toUpperCase()")
  }
}

/**
 * A function that converts the characters of a string to lowercase.
 */
@ExpressionDescription(
  usage = "_FUNC_(str) - Returns str with all characters changed to lowercase",
  extended = "> SELECT _FUNC_('SparkSql');\n 'sparksql'")
case class Lower(child: Expression) extends UnaryExpression with String2StringExpression {

  override def convert(v: UTF8String): UTF8String = v.toLowerCase

  override def genCode(ctx: CodegenContext, ev: ExprCode): String = {
    defineCodeGen(ctx, ev, c => s"($c).toLowerCase()")
  }
}

/** A base trait for functions that compare two strings, returning a boolean. */
trait StringPredicate extends Predicate with ImplicitCastInputTypes {
  self: BinaryExpression =>

  def compare(l: UTF8String, r: UTF8String): Boolean

  override def inputTypes: Seq[DataType] = Seq(StringType, StringType)

  protected override def nullSafeEval(input1: Any, input2: Any): Any =
    compare(input1.asInstanceOf[UTF8String], input2.asInstanceOf[UTF8String])

  override def toString: String = s"$nodeName($left, $right)"
}

/**
 * A function that returns true if the string `left` contains the string `right`.
 */
case class Contains(left: Expression, right: Expression)
    extends BinaryExpression with StringPredicate {
  override def compare(l: UTF8String, r: UTF8String): Boolean = l.contains(r)
  override def genCode(ctx: CodegenContext, ev: ExprCode): String = {
    defineCodeGen(ctx, ev, (c1, c2) => s"($c1).contains($c2)")
  }
}

/**
 * A function that returns true if the string `left` starts with the string `right`.
 */
case class StartsWith(left: Expression, right: Expression)
    extends BinaryExpression with StringPredicate {
  override def compare(l: UTF8String, r: UTF8String): Boolean = l.startsWith(r)
  override def genCode(ctx: CodegenContext, ev: ExprCode): String = {
    defineCodeGen(ctx, ev, (c1, c2) => s"($c1).startsWith($c2)")
  }
}

/**
 * A function that returns true if the string `left` ends with the string `right`.
 */
case class EndsWith(left: Expression, right: Expression)
    extends BinaryExpression with StringPredicate {
  override def compare(l: UTF8String, r: UTF8String): Boolean = l.endsWith(r)
  override def genCode(ctx: CodegenContext, ev: ExprCode): String = {
    defineCodeGen(ctx, ev, (c1, c2) => s"($c1).endsWith($c2)")
  }
}

object StringTranslate {

  def buildDict(matchingString: UTF8String, replaceString: UTF8String)
    : JMap[Character, Character] = {
    val matching = matchingString.toString()
    val replace = replaceString.toString()
    val dict = new HashMap[Character, Character]()
    var i = 0
    while (i < matching.length()) {
      val rep = if (i < replace.length()) replace.charAt(i) else '\u0000'
      if (null == dict.get(matching.charAt(i))) {
        dict.put(matching.charAt(i), rep)
      }
      i += 1
    }
    dict
  }
}

/**
 * A function translate any character in the `srcExpr` by a character in `replaceExpr`.
 * The characters in `replaceExpr` is corresponding to the characters in `matchingExpr`.
 * The translate will happen when any character in the string matching with the character
 * in the `matchingExpr`.
 */
// scalastyle:off line.size.limit
@ExpressionDescription(
  usage = """_FUNC_(input, from, to) - Translates the input string by replacing the characters present in the from string with the corresponding characters in the to string""",
  extended = "> SELECT _FUNC_('AaBbCc', 'abc', '123');\n 'A1B2C3'")
// scalastyle:on line.size.limit
case class StringTranslate(srcExpr: Expression, matchingExpr: Expression, replaceExpr: Expression)
  extends TernaryExpression with ImplicitCastInputTypes {

  @transient private var lastMatching: UTF8String = _
  @transient private var lastReplace: UTF8String = _
  @transient private var dict: JMap[Character, Character] = _

  override def nullSafeEval(srcEval: Any, matchingEval: Any, replaceEval: Any): Any = {
    if (matchingEval != lastMatching || replaceEval != lastReplace) {
      lastMatching = matchingEval.asInstanceOf[UTF8String].clone()
      lastReplace = replaceEval.asInstanceOf[UTF8String].clone()
      dict = StringTranslate.buildDict(lastMatching, lastReplace)
    }
    srcEval.asInstanceOf[UTF8String].translate(dict)
  }

  override def genCode(ctx: CodegenContext, ev: ExprCode): String = {
    val termLastMatching = ctx.freshName("lastMatching")
    val termLastReplace = ctx.freshName("lastReplace")
    val termDict = ctx.freshName("dict")
    val classNameDict = classOf[JMap[Character, Character]].getCanonicalName

    ctx.addMutableState("UTF8String", termLastMatching, s"$termLastMatching = null;")
    ctx.addMutableState("UTF8String", termLastReplace, s"$termLastReplace = null;")
    ctx.addMutableState(classNameDict, termDict, s"$termDict = null;")

    nullSafeCodeGen(ctx, ev, (src, matching, replace) => {
      val check = if (matchingExpr.foldable && replaceExpr.foldable) {
        s"$termDict == null"
      } else {
        s"!$matching.equals($termLastMatching) || !$replace.equals($termLastReplace)"
      }
      s"""if ($check) {
        // Not all of them is literal or matching or replace value changed
        $termLastMatching = $matching.clone();
        $termLastReplace = $replace.clone();
        $termDict = org.apache.spark.sql.catalyst.expressions.StringTranslate
          .buildDict($termLastMatching, $termLastReplace);
      }
      ${ev.value} = $src.translate($termDict);
      """
    })
  }

  override def dataType: DataType = StringType
  override def inputTypes: Seq[DataType] = Seq(StringType, StringType, StringType)
  override def children: Seq[Expression] = srcExpr :: matchingExpr :: replaceExpr :: Nil
  override def prettyName: String = "translate"
}

/**
 * A function that returns the index (1-based) of the given string (left) in the comma-
 * delimited list (right). Returns 0, if the string wasn't found or if the given
 * string (left) contains a comma.
 */
// scalastyle:off line.size.limit
@ExpressionDescription(
  usage = """_FUNC_(str, str_array) - Returns the index (1-based) of the given string (left) in the comma-delimited list (right).
    Returns 0, if the string wasn't found or if the given string (left) contains a comma.""",
  extended = "> SELECT _FUNC_('ab','abc,b,ab,c,def');\n 3")
// scalastyle:on
case class FindInSet(left: Expression, right: Expression) extends BinaryExpression
    with ImplicitCastInputTypes {

  override def inputTypes: Seq[AbstractDataType] = Seq(StringType, StringType)

  override protected def nullSafeEval(word: Any, set: Any): Any =
    set.asInstanceOf[UTF8String].findInSet(word.asInstanceOf[UTF8String])

  override def genCode(ctx: CodegenContext, ev: ExprCode): String = {
    nullSafeCodeGen(ctx, ev, (word, set) =>
      s"${ev.value} = $set.findInSet($word);"
    )
  }

  override def dataType: DataType = IntegerType

  override def prettyName: String = "find_in_set"
}

/**
 * A function that trim the spaces or character from both ends for the specified string.
 */
<<<<<<< HEAD
@ExpressionDescription(
  usage = "_FUNC_(str) - Removes the leading and trailing space characters from str.",
  extended = "> SELECT _FUNC_('    SparkSQL   ');\n 'SparkSQL'")
case class StringTrim(child: Expression)
  extends UnaryExpression with String2StringExpression {
=======
case class StringTrim(params: Seq[Expression])
  extends Expression with ImplicitCastInputTypes {

  override def children: Seq[Expression] =
    if (params.size == 2) params else Seq(params(0), Literal(" "))
>>>>>>> 7bb9770a

  override def dataType: DataType = StringType
  override def inputTypes: Seq[AbstractDataType] = Seq.fill(children.size)(StringType)

  override def nullable: Boolean = children.exists(_.nullable)
  override def foldable: Boolean = children.forall(_.foldable)

  override def prettyName: String = "trim"

  override def eval(input: InternalRow): Any = {
    val inputs = children.map(_.eval(input).asInstanceOf[UTF8String])
    if (inputs(0) == null) {
      null
    } else {
      inputs(0).trim(inputs(1))
    }
  }

  override protected def genCode(ctx: CodegenContext, ev: ExprCode): String = {
    val evals = children.map(_.gen(ctx))
    val inputs = evals.map { eval =>
      s"${eval.isNull} ? null : ${eval.value}"
    }
    evals.map(_.code).mkString("\n") + s"""
      boolean ${ev.isNull} = false;
        UTF8String ${ev.value} = ${inputs(0)}.trim(${inputs(1)});
        if (${ev.value} == null) {
          ${ev.isNull} = true;
        }
   """
  }
  override def sql: String = {
    val tarSQL = children(0).map(_.sql).mkString(", ")
    val trimSQL = children(1).map(_.sql).mkString(", ")
    s"trim(BOTH $trimSQL FROM $tarSQL)"
  }
}


/**
 * A function that trim the spaces or character from left end for given string.
 */
<<<<<<< HEAD
@ExpressionDescription(
  usage = "_FUNC_(str) - Removes the leading space characters from str.",
  extended = "> SELECT _FUNC_('    SparkSQL   ');\n 'SparkSQL   '")
case class StringTrimLeft(child: Expression)
  extends UnaryExpression with String2StringExpression {
=======
case class StringTrimLeft(params: Seq[Expression])
  extends Expression with ImplicitCastInputTypes {
>>>>>>> 7bb9770a

  override def children: Seq[Expression] =
    if (params.size == 2) params else Seq(params(0), Literal(" "))

  override def inputTypes: Seq[AbstractDataType] = Seq.fill(children.size)(StringType)
  override def dataType: DataType = StringType

  override def nullable: Boolean = children.exists(_.nullable)
  override def foldable: Boolean = children.forall(_.foldable)

  override def eval(input: InternalRow): Any = {
    val inputs = children.map(_.eval(input).asInstanceOf[UTF8String])
    if (inputs(0) == null) {
      null
    } else {
      inputs(0).trimLeft(inputs(1))
    }
  }

  override protected def genCode(ctx: CodegenContext, ev: ExprCode): String = {
    val evals = children.map(_.gen(ctx))
    val inputs = evals.map { eval =>
      s"${eval.isNull} ? null : ${eval.value}"
    }
    evals.map(_.code).mkString("\n") + s"""
      boolean ${ev.isNull} = false;
      UTF8String ${ev.value} = ${inputs(0)}.trimLeft(${inputs(1)});
      if (${ev.value} == null) {
        ${ev.isNull} = true;
      }
    """
  }
  override def sql: String = {
    val tarSQL = children(0).map(_.sql).mkString(", ")
    val trimSQL = children(1).map(_.sql).mkString(", ")
    s"trim(LEADING $trimSQL FROM $tarSQL)"
  }

}
/**
 * A function that trim the spaces or character from right end for given string.
 */
<<<<<<< HEAD
@ExpressionDescription(
  usage = "_FUNC_(str) - Removes the trailing space characters from str.",
  extended = "> SELECT _FUNC_('    SparkSQL   ');\n '    SparkSQL'")
case class StringTrimRight(child: Expression)
  extends UnaryExpression with String2StringExpression {
=======
case class StringTrimRight(params: Seq[Expression])
  extends Expression with ImplicitCastInputTypes {

  override def children: Seq[Expression] =
    if (params.size == 2) params else Seq(params(0), Literal(" "))
>>>>>>> 7bb9770a

  override def inputTypes: Seq[AbstractDataType] = Seq.fill(children.size)(StringType)
  override def dataType: DataType = StringType

  override def nullable: Boolean = children.exists(_.nullable)
  override def foldable: Boolean = children.forall(_.foldable)

  override def eval(input: InternalRow): Any = {
    val inputs = children.map(_.eval(input).asInstanceOf[UTF8String])
    if (inputs(0) == null) {
      null
    } else {
      inputs(0).trimRight(inputs(1))
    }
  }

  override protected def genCode(ctx: CodegenContext, ev: ExprCode): String = {
    val evals = children.map(_.gen(ctx))
    val inputs = evals.map { eval =>
      s"${eval.isNull} ? null : ${eval.value}"
    }
    evals.map(_.code).mkString("\n") + s"""
      boolean ${ev.isNull} = false;
      UTF8String ${ev.value} = ${inputs(0)}.trimRight(${inputs(1)});
      if (${ev.value} == null) {
        ${ev.isNull} = true;
      }
    """
  }
  override def sql: String = {
    val tarSQL = children(0).map(_.sql).mkString(", ")
    val trimSQL = children(1).map(_.sql).mkString(", ")
    s"trim(TRAILING $trimSQL FROM $tarSQL)"
  }

}
/**
 * A function that returns the position of the first occurrence of substr in the given string.
 * Returns null if either of the arguments are null and
 * returns 0 if substr could not be found in str.
 *
 * NOTE: that this is not zero based, but 1-based index. The first character in str has index 1.
 */
@ExpressionDescription(
  usage = "_FUNC_(str, substr) - Returns the (1-based) index of the first occurrence of substr in str.",
  extended = "> SELECT _FUNC_('SparkSQL', 'SQL');\n 6")
case class StringInstr(str: Expression, substr: Expression)
  extends BinaryExpression with ImplicitCastInputTypes {

  override def left: Expression = str
  override def right: Expression = substr
  override def dataType: DataType = IntegerType
  override def inputTypes: Seq[DataType] = Seq(StringType, StringType)

  override def nullSafeEval(string: Any, sub: Any): Any = {
    string.asInstanceOf[UTF8String].indexOf(sub.asInstanceOf[UTF8String], 0) + 1
  }

  override def prettyName: String = "instr"

  override def genCode(ctx: CodegenContext, ev: ExprCode): String = {
    defineCodeGen(ctx, ev, (l, r) =>
      s"($l).indexOf($r, 0) + 1")
  }
}

/**
 * Returns the substring from string str before count occurrences of the delimiter delim.
 * If count is positive, everything the left of the final delimiter (counting from left) is
 * returned. If count is negative, every to the right of the final delimiter (counting from the
 * right) is returned. substring_index performs a case-sensitive match when searching for delim.
 */
// scalastyle:off line.size.limit
@ExpressionDescription(
  usage = """_FUNC_(str, delim, count) - Returns the substring from str before count occurrences of the delimiter delim.
    If count is positive, everything to the left of the final delimiter (counting from the
    left) is returned. If count is negative, everything to the right of the final delimiter
    (counting from the right) is returned. Substring_index performs a case-sensitive match
    when searching for delim.""",
  extended = "> SELECT _FUNC_('www.apache.org', '.', 2);\n 'www.apache'")
// scalastyle:on line.size.limit
case class SubstringIndex(strExpr: Expression, delimExpr: Expression, countExpr: Expression)
 extends TernaryExpression with ImplicitCastInputTypes {

  override def dataType: DataType = StringType
  override def inputTypes: Seq[DataType] = Seq(StringType, StringType, IntegerType)
  override def children: Seq[Expression] = Seq(strExpr, delimExpr, countExpr)
  override def prettyName: String = "substring_index"

  override def nullSafeEval(str: Any, delim: Any, count: Any): Any = {
    str.asInstanceOf[UTF8String].subStringIndex(
      delim.asInstanceOf[UTF8String],
      count.asInstanceOf[Int])
  }

  override def genCode(ctx: CodegenContext, ev: ExprCode): String = {
    defineCodeGen(ctx, ev, (str, delim, count) => s"$str.subStringIndex($delim, $count)")
  }
}

/**
 * A function that returns the position of the first occurrence of substr
 * in given string after position pos.
 */
// scalastyle:off line.size.limit
@ExpressionDescription(
  usage = """_FUNC_(substr, str[, pos]) - Returns the position of the first occurrence of substr in str after position pos.
    The given pos and return value are 1-based.""",
  extended = "> SELECT _FUNC_('bar', 'foobarbar', 5);\n 7")
// scalastyle:on line.size.limit
case class StringLocate(substr: Expression, str: Expression, start: Expression)
  extends TernaryExpression with ImplicitCastInputTypes {

  def this(substr: Expression, str: Expression) = {
    this(substr, str, Literal(0))
  }

  override def children: Seq[Expression] = substr :: str :: start :: Nil
  override def nullable: Boolean = substr.nullable || str.nullable
  override def dataType: DataType = IntegerType
  override def inputTypes: Seq[DataType] = Seq(StringType, StringType, IntegerType)

  override def eval(input: InternalRow): Any = {
    val s = start.eval(input)
    if (s == null) {
      // if the start position is null, we need to return 0, (conform to Hive)
      0
    } else {
      val r = substr.eval(input)
      if (r == null) {
        null
      } else {
        val l = str.eval(input)
        if (l == null) {
          null
        } else {
          l.asInstanceOf[UTF8String].indexOf(
            r.asInstanceOf[UTF8String],
            s.asInstanceOf[Int]) + 1
        }
      }
    }
  }

  override protected def genCode(ctx: CodegenContext, ev: ExprCode): String = {
    val substrGen = substr.gen(ctx)
    val strGen = str.gen(ctx)
    val startGen = start.gen(ctx)
    s"""
      int ${ev.value} = 0;
      boolean ${ev.isNull} = false;
      ${startGen.code}
      if (!${startGen.isNull}) {
        ${substrGen.code}
        if (!${substrGen.isNull}) {
          ${strGen.code}
          if (!${strGen.isNull}) {
            ${ev.value} = ${strGen.value}.indexOf(${substrGen.value},
              ${startGen.value}) + 1;
          } else {
            ${ev.isNull} = true;
          }
        } else {
          ${ev.isNull} = true;
        }
      }
     """
  }

  override def prettyName: String = "locate"
}

/**
 * Returns str, left-padded with pad to a length of len.
 */
@ExpressionDescription(
  usage = """_FUNC_(str, len, pad) - Returns str, left-padded with pad to a length of len.
    If str is longer than len, the return value is shortened to len characters.""",
  extended = "> SELECT _FUNC_('hi', 5, '??');\n '???hi'\n" +
    "> SELECT _FUNC_('hi', 1, '??');\n 'h'")
case class StringLPad(str: Expression, len: Expression, pad: Expression)
  extends TernaryExpression with ImplicitCastInputTypes {

  override def children: Seq[Expression] = str :: len :: pad :: Nil
  override def dataType: DataType = StringType
  override def inputTypes: Seq[DataType] = Seq(StringType, IntegerType, StringType)

  override def nullSafeEval(str: Any, len: Any, pad: Any): Any = {
    str.asInstanceOf[UTF8String].lpad(len.asInstanceOf[Int], pad.asInstanceOf[UTF8String])
  }

  override protected def genCode(ctx: CodegenContext, ev: ExprCode): String = {
    defineCodeGen(ctx, ev, (str, len, pad) => s"$str.lpad($len, $pad)")
  }

  override def prettyName: String = "lpad"
}

/**
 * Returns str, right-padded with pad to a length of len.
 */
@ExpressionDescription(
  usage = """_FUNC_(str, len, pad) - Returns str, right-padded with pad to a length of len.
    If str is longer than len, the return value is shortened to len characters.""",
  extended = "> SELECT _FUNC_('hi', 5, '??');\n 'hi???'\n" +
    "> SELECT _FUNC_('hi', 1, '??');\n 'h'")
case class StringRPad(str: Expression, len: Expression, pad: Expression)
  extends TernaryExpression with ImplicitCastInputTypes {

  override def children: Seq[Expression] = str :: len :: pad :: Nil
  override def dataType: DataType = StringType
  override def inputTypes: Seq[DataType] = Seq(StringType, IntegerType, StringType)

  override def nullSafeEval(str: Any, len: Any, pad: Any): Any = {
    str.asInstanceOf[UTF8String].rpad(len.asInstanceOf[Int], pad.asInstanceOf[UTF8String])
  }

  override protected def genCode(ctx: CodegenContext, ev: ExprCode): String = {
    defineCodeGen(ctx, ev, (str, len, pad) => s"$str.rpad($len, $pad)")
  }

  override def prettyName: String = "rpad"
}

/**
 * Returns the input formatted according do printf-style format strings
 */
// scalastyle:off line.size.limit
@ExpressionDescription(
  usage = "_FUNC_(String format, Obj... args) - Returns a formatted string from printf-style format strings.",
  extended = "> SELECT _FUNC_(\"Hello World %d %s\", 100, \"days\");\n 'Hello World 100 days'")
// scalastyle:on line.size.limit
case class FormatString(children: Expression*) extends Expression with ImplicitCastInputTypes {

  require(children.nonEmpty, "format_string() should take at least 1 argument")

  override def foldable: Boolean = children.forall(_.foldable)
  override def nullable: Boolean = children(0).nullable
  override def dataType: DataType = StringType

  override def inputTypes: Seq[AbstractDataType] =
    StringType :: List.fill(children.size - 1)(AnyDataType)

  override def eval(input: InternalRow): Any = {
    val pattern = children(0).eval(input)
    if (pattern == null) {
      null
    } else {
      val sb = new StringBuffer()
      val formatter = new java.util.Formatter(sb, Locale.US)

      val arglist = children.tail.map(_.eval(input).asInstanceOf[AnyRef])
      formatter.format(pattern.asInstanceOf[UTF8String].toString, arglist: _*)

      UTF8String.fromString(sb.toString)
    }
  }

  override def genCode(ctx: CodegenContext, ev: ExprCode): String = {
    val pattern = children.head.gen(ctx)

    val argListGen = children.tail.map(x => (x.dataType, x.gen(ctx)))
    val argListCode = argListGen.map(_._2.code + "\n")

    val argListString = argListGen.foldLeft("")((s, v) => {
      val nullSafeString =
        if (ctx.boxedType(v._1) != ctx.javaType(v._1)) {
          // Java primitives get boxed in order to allow null values.
          s"(${v._2.isNull}) ? (${ctx.boxedType(v._1)}) null : " +
            s"new ${ctx.boxedType(v._1)}(${v._2.value})"
        } else {
          s"(${v._2.isNull}) ? null : ${v._2.value}"
        }
      s + "," + nullSafeString
    })

    val form = ctx.freshName("formatter")
    val formatter = classOf[java.util.Formatter].getName
    val sb = ctx.freshName("sb")
    val stringBuffer = classOf[StringBuffer].getName
    s"""
      ${pattern.code}
      boolean ${ev.isNull} = ${pattern.isNull};
      ${ctx.javaType(dataType)} ${ev.value} = ${ctx.defaultValue(dataType)};
      if (!${ev.isNull}) {
        ${argListCode.mkString}
        $stringBuffer $sb = new $stringBuffer();
        $formatter $form = new $formatter($sb, ${classOf[Locale].getName}.US);
        $form.format(${pattern.value}.toString() $argListString);
        ${ev.value} = UTF8String.fromString($sb.toString());
      }
     """
  }

  override def prettyName: String = "format_string"
}

/**
 * Returns string, with the first letter of each word in uppercase, all other letters in lowercase.
 * Words are delimited by whitespace.
 */
@ExpressionDescription(
  usage =
   """_FUNC_(str) - Returns str with the first letter of each word in uppercase.
     All other letters are in lowercase. Words are delimited by white space.""",
  extended = "> SELECT initcap('sPark sql');\n 'Spark Sql'")
case class InitCap(child: Expression) extends UnaryExpression with ImplicitCastInputTypes {

  override def inputTypes: Seq[DataType] = Seq(StringType)
  override def dataType: DataType = StringType

  override def nullSafeEval(string: Any): Any = {
    string.asInstanceOf[UTF8String].toLowerCase.toTitleCase
  }
  override def genCode(ctx: CodegenContext, ev: ExprCode): String = {
    defineCodeGen(ctx, ev, str => s"$str.toLowerCase().toTitleCase()")
  }
}

/**
 * Returns the string which repeat the given string value n times.
 */
@ExpressionDescription(
  usage = "_FUNC_(str, n) - Returns the string which repeat the given string value n times.",
  extended = "> SELECT _FUNC_('123', 2);\n '123123'")
case class StringRepeat(str: Expression, times: Expression)
  extends BinaryExpression with ImplicitCastInputTypes {

  override def left: Expression = str
  override def right: Expression = times
  override def dataType: DataType = StringType
  override def inputTypes: Seq[DataType] = Seq(StringType, IntegerType)

  override def nullSafeEval(string: Any, n: Any): Any = {
    string.asInstanceOf[UTF8String].repeat(n.asInstanceOf[Integer])
  }

  override def prettyName: String = "repeat"

  override def genCode(ctx: CodegenContext, ev: ExprCode): String = {
    defineCodeGen(ctx, ev, (l, r) => s"($l).repeat($r)")
  }
}

/**
 * Returns the reversed given string.
 */
@ExpressionDescription(
  usage = "_FUNC_(str) - Returns the reversed given string.",
  extended = "> SELECT _FUNC_('Spark SQL');\n 'LQS krapS'")
case class StringReverse(child: Expression) extends UnaryExpression with String2StringExpression {
  override def convert(v: UTF8String): UTF8String = v.reverse()

  override def prettyName: String = "reverse"

  override def genCode(ctx: CodegenContext, ev: ExprCode): String = {
    defineCodeGen(ctx, ev, c => s"($c).reverse()")
  }
}

/**
 * Returns a n spaces string.
 */
@ExpressionDescription(
  usage = "_FUNC_(n) - Returns a n spaces string.",
  extended = "> SELECT _FUNC_(2);\n '  '")
case class StringSpace(child: Expression)
  extends UnaryExpression with ImplicitCastInputTypes {

  override def dataType: DataType = StringType
  override def inputTypes: Seq[DataType] = Seq(IntegerType)

  override def nullSafeEval(s: Any): Any = {
    val length = s.asInstanceOf[Int]
    UTF8String.blankString(if (length < 0) 0 else length)
  }

  override def genCode(ctx: CodegenContext, ev: ExprCode): String = {
    nullSafeCodeGen(ctx, ev, (length) =>
      s"""${ev.value} = UTF8String.blankString(($length < 0) ? 0 : $length);""")
  }

  override def prettyName: String = "space"
}

/**
 * A function that takes a substring of its first argument starting at a given position.
 * Defined for String and Binary types.
 *
 * NOTE: that this is not zero based, but 1-based index. The first character in str has index 1.
 */
// scalastyle:off line.size.limit
@ExpressionDescription(
  usage = "_FUNC_(str, pos[, len]) - Returns the substring of str that starts at pos and is of length len or the slice of byte array that starts at pos and is of length len.",
  extended = "> SELECT _FUNC_('Spark SQL', 5);\n 'k SQL'\n> SELECT _FUNC_('Spark SQL', -3);\n 'SQL'\n> SELECT _FUNC_('Spark SQL', 5, 1);\n 'k'")
// scalastyle:on line.size.limit
case class Substring(str: Expression, pos: Expression, len: Expression)
  extends TernaryExpression with ImplicitCastInputTypes {

  def this(str: Expression, pos: Expression) = {
    this(str, pos, Literal(Integer.MAX_VALUE))
  }

  override def dataType: DataType = str.dataType

  override def inputTypes: Seq[AbstractDataType] =
    Seq(TypeCollection(StringType, BinaryType), IntegerType, IntegerType)

  override def children: Seq[Expression] = str :: pos :: len :: Nil

  override def nullSafeEval(string: Any, pos: Any, len: Any): Any = {
    str.dataType match {
      case StringType => string.asInstanceOf[UTF8String]
        .substringSQL(pos.asInstanceOf[Int], len.asInstanceOf[Int])
      case BinaryType => ByteArray.subStringSQL(string.asInstanceOf[Array[Byte]],
        pos.asInstanceOf[Int], len.asInstanceOf[Int])
    }
  }

  override def genCode(ctx: CodegenContext, ev: ExprCode): String = {

    defineCodeGen(ctx, ev, (string, pos, len) => {
      str.dataType match {
        case StringType => s"$string.substringSQL($pos, $len)"
        case BinaryType => s"${classOf[ByteArray].getName}.subStringSQL($string, $pos, $len)"
      }
    })
  }
}

/**
 * A function that return the length of the given string or binary expression.
 */
@ExpressionDescription(
  usage = "_FUNC_(str | binary) - Returns the length of str or number of bytes in binary data.",
  extended = "> SELECT _FUNC_('Spark SQL');\n 9")
case class Length(child: Expression) extends UnaryExpression with ExpectsInputTypes {
  override def dataType: DataType = IntegerType
  override def inputTypes: Seq[AbstractDataType] = Seq(TypeCollection(StringType, BinaryType))

  protected override def nullSafeEval(value: Any): Any = child.dataType match {
    case StringType => value.asInstanceOf[UTF8String].numChars
    case BinaryType => value.asInstanceOf[Array[Byte]].length
  }

  override def genCode(ctx: CodegenContext, ev: ExprCode): String = {
    child.dataType match {
      case StringType => defineCodeGen(ctx, ev, c => s"($c).numChars()")
      case BinaryType => defineCodeGen(ctx, ev, c => s"($c).length")
    }
  }
}

/**
 * A function that return the Levenshtein distance between the two given strings.
 */
@ExpressionDescription(
  usage = "_FUNC_(str1, str2) - Returns the Levenshtein distance between the two given strings.",
  extended = "> SELECT _FUNC_('kitten', 'sitting');\n 3")
case class Levenshtein(left: Expression, right: Expression) extends BinaryExpression
    with ImplicitCastInputTypes {

  override def inputTypes: Seq[AbstractDataType] = Seq(StringType, StringType)

  override def dataType: DataType = IntegerType
  protected override def nullSafeEval(leftValue: Any, rightValue: Any): Any =
    leftValue.asInstanceOf[UTF8String].levenshteinDistance(rightValue.asInstanceOf[UTF8String])

  override def genCode(ctx: CodegenContext, ev: ExprCode): String = {
    nullSafeCodeGen(ctx, ev, (left, right) =>
      s"${ev.value} = $left.levenshteinDistance($right);")
  }
}

/**
 * A function that return soundex code of the given string expression.
 */
@ExpressionDescription(
  usage = "_FUNC_(str) - Returns soundex code of the string.",
  extended = "> SELECT _FUNC_('Miller');\n 'M460'")
case class SoundEx(child: Expression) extends UnaryExpression with ExpectsInputTypes {

  override def dataType: DataType = StringType

  override def inputTypes: Seq[DataType] = Seq(StringType)

  override def nullSafeEval(input: Any): Any = input.asInstanceOf[UTF8String].soundex()

  override def genCode(ctx: CodegenContext, ev: ExprCode): String = {
    defineCodeGen(ctx, ev, c => s"$c.soundex()")
  }
}

/**
 * Returns the numeric value of the first character of str.
 */
@ExpressionDescription(
  usage = "_FUNC_(str) - Returns the numeric value of the first character of str.",
  extended = "> SELECT _FUNC_('222');\n 50\n" +
    "> SELECT _FUNC_(2);\n 50")
case class Ascii(child: Expression) extends UnaryExpression with ImplicitCastInputTypes {

  override def dataType: DataType = IntegerType
  override def inputTypes: Seq[DataType] = Seq(StringType)

  protected override def nullSafeEval(string: Any): Any = {
    val bytes = string.asInstanceOf[UTF8String].getBytes
    if (bytes.length > 0) {
      bytes(0).asInstanceOf[Int]
    } else {
      0
    }
  }

  override def genCode(ctx: CodegenContext, ev: ExprCode): String = {
    nullSafeCodeGen(ctx, ev, (child) => {
      val bytes = ctx.freshName("bytes")
      s"""
        byte[] $bytes = $child.getBytes();
        if ($bytes.length > 0) {
          ${ev.value} = (int) $bytes[0];
        } else {
          ${ev.value} = 0;
        }
       """})
  }
}

/**
 * Converts the argument from binary to a base 64 string.
 */
@ExpressionDescription(
  usage = "_FUNC_(bin) - Convert the argument from binary to a base 64 string.")
case class Base64(child: Expression) extends UnaryExpression with ImplicitCastInputTypes {

  override def dataType: DataType = StringType
  override def inputTypes: Seq[DataType] = Seq(BinaryType)

  protected override def nullSafeEval(bytes: Any): Any = {
    UTF8String.fromBytes(
      org.apache.commons.codec.binary.Base64.encodeBase64(
        bytes.asInstanceOf[Array[Byte]]))
  }

  override def genCode(ctx: CodegenContext, ev: ExprCode): String = {
    nullSafeCodeGen(ctx, ev, (child) => {
      s"""${ev.value} = UTF8String.fromBytes(
            org.apache.commons.codec.binary.Base64.encodeBase64($child));
       """})
  }
}

/**
 * Converts the argument from a base 64 string to BINARY.
 */
@ExpressionDescription(
  usage = "_FUNC_(str) - Convert the argument from a base 64 string to binary.")
case class UnBase64(child: Expression) extends UnaryExpression with ImplicitCastInputTypes {

  override def dataType: DataType = BinaryType
  override def inputTypes: Seq[DataType] = Seq(StringType)

  protected override def nullSafeEval(string: Any): Any =
    org.apache.commons.codec.binary.Base64.decodeBase64(string.asInstanceOf[UTF8String].toString)

  override def genCode(ctx: CodegenContext, ev: ExprCode): String = {
    nullSafeCodeGen(ctx, ev, (child) => {
      s"""
         ${ev.value} = org.apache.commons.codec.binary.Base64.decodeBase64($child.toString());
       """})
  }
}

/**
 * Decodes the first argument into a String using the provided character set
 * (one of 'US-ASCII', 'ISO-8859-1', 'UTF-8', 'UTF-16BE', 'UTF-16LE', 'UTF-16').
 * If either argument is null, the result will also be null.
 */
@ExpressionDescription(
  usage = "_FUNC_(bin, str) - Decode the first argument using the second argument character set.")
case class Decode(bin: Expression, charset: Expression)
  extends BinaryExpression with ImplicitCastInputTypes {

  override def left: Expression = bin
  override def right: Expression = charset
  override def dataType: DataType = StringType
  override def inputTypes: Seq[DataType] = Seq(BinaryType, StringType)

  protected override def nullSafeEval(input1: Any, input2: Any): Any = {
    val fromCharset = input2.asInstanceOf[UTF8String].toString
    UTF8String.fromString(new String(input1.asInstanceOf[Array[Byte]], fromCharset))
  }

  override def genCode(ctx: CodegenContext, ev: ExprCode): String = {
    nullSafeCodeGen(ctx, ev, (bytes, charset) =>
      s"""
        try {
          ${ev.value} = UTF8String.fromString(new String($bytes, $charset.toString()));
        } catch (java.io.UnsupportedEncodingException e) {
          org.apache.spark.unsafe.Platform.throwException(e);
        }
      """)
  }
}

/**
 * Encodes the first argument into a BINARY using the provided character set
 * (one of 'US-ASCII', 'ISO-8859-1', 'UTF-8', 'UTF-16BE', 'UTF-16LE', 'UTF-16').
 * If either argument is null, the result will also be null.
 */
@ExpressionDescription(
  usage = "_FUNC_(str, str) - Encode the first argument using the second argument character set.")
case class Encode(value: Expression, charset: Expression)
  extends BinaryExpression with ImplicitCastInputTypes {

  override def left: Expression = value
  override def right: Expression = charset
  override def dataType: DataType = BinaryType
  override def inputTypes: Seq[DataType] = Seq(StringType, StringType)

  protected override def nullSafeEval(input1: Any, input2: Any): Any = {
    val toCharset = input2.asInstanceOf[UTF8String].toString
    input1.asInstanceOf[UTF8String].toString.getBytes(toCharset)
  }

  override def genCode(ctx: CodegenContext, ev: ExprCode): String = {
    nullSafeCodeGen(ctx, ev, (string, charset) =>
      s"""
        try {
          ${ev.value} = $string.toString().getBytes($charset.toString());
        } catch (java.io.UnsupportedEncodingException e) {
          org.apache.spark.unsafe.Platform.throwException(e);
        }""")
  }
}

/**
 * Formats the number X to a format like '#,###,###.##', rounded to D decimal places,
 * and returns the result as a string. If D is 0, the result has no decimal point or
 * fractional part.
 */
@ExpressionDescription(
  usage = """_FUNC_(X, D) - Formats the number X like '#,###,###.##', rounded to D decimal places.
    If D is 0, the result has no decimal point or fractional part.
    This is supposed to function like MySQL's FORMAT.""",
  extended = "> SELECT _FUNC_(12332.123456, 4);\n '12,332.1235'")
case class FormatNumber(x: Expression, d: Expression)
  extends BinaryExpression with ExpectsInputTypes {

  override def left: Expression = x
  override def right: Expression = d
  override def dataType: DataType = StringType
  override def nullable: Boolean = true
  override def inputTypes: Seq[AbstractDataType] = Seq(NumericType, IntegerType)

  // Associated with the pattern, for the last d value, and we will update the
  // pattern (DecimalFormat) once the new coming d value differ with the last one.
  @transient
  private var lastDValue: Int = -100

  // A cached DecimalFormat, for performance concern, we will change it
  // only if the d value changed.
  @transient
  private val pattern: StringBuffer = new StringBuffer()

  // SPARK-13515: US Locale configures the DecimalFormat object to use a dot ('.')
  // as a decimal separator.
  @transient
  private val numberFormat = new DecimalFormat("", new DecimalFormatSymbols(Locale.US))

  override protected def nullSafeEval(xObject: Any, dObject: Any): Any = {
    val dValue = dObject.asInstanceOf[Int]
    if (dValue < 0) {
      return null
    }

    if (dValue != lastDValue) {
      // construct a new DecimalFormat only if a new dValue
      pattern.delete(0, pattern.length)
      pattern.append("#,###,###,###,###,###,##0")

      // decimal place
      if (dValue > 0) {
        pattern.append(".")

        var i = 0
        while (i < dValue) {
          i += 1
          pattern.append("0")
        }
      }
      lastDValue = dValue

      numberFormat.applyLocalizedPattern(pattern.toString)
    }

    x.dataType match {
      case ByteType => UTF8String.fromString(numberFormat.format(xObject.asInstanceOf[Byte]))
      case ShortType => UTF8String.fromString(numberFormat.format(xObject.asInstanceOf[Short]))
      case FloatType => UTF8String.fromString(numberFormat.format(xObject.asInstanceOf[Float]))
      case IntegerType => UTF8String.fromString(numberFormat.format(xObject.asInstanceOf[Int]))
      case LongType => UTF8String.fromString(numberFormat.format(xObject.asInstanceOf[Long]))
      case DoubleType => UTF8String.fromString(numberFormat.format(xObject.asInstanceOf[Double]))
      case _: DecimalType =>
        UTF8String.fromString(numberFormat.format(xObject.asInstanceOf[Decimal].toJavaBigDecimal))
    }
  }

  override def genCode(ctx: CodegenContext, ev: ExprCode): String = {
    nullSafeCodeGen(ctx, ev, (num, d) => {

      def typeHelper(p: String): String = {
        x.dataType match {
          case _ : DecimalType => s"""$p.toJavaBigDecimal()"""
          case _ => s"$p"
        }
      }

      val sb = classOf[StringBuffer].getName
      val df = classOf[DecimalFormat].getName
      val dfs = classOf[DecimalFormatSymbols].getName
      val l = classOf[Locale].getName
      // SPARK-13515: US Locale configures the DecimalFormat object to use a dot ('.')
      // as a decimal separator.
      val usLocale = "US"
      val lastDValue = ctx.freshName("lastDValue")
      val pattern = ctx.freshName("pattern")
      val numberFormat = ctx.freshName("numberFormat")
      val i = ctx.freshName("i")
      val dFormat = ctx.freshName("dFormat")
      ctx.addMutableState("int", lastDValue, s"$lastDValue = -100;")
      ctx.addMutableState(sb, pattern, s"$pattern = new $sb();")
      ctx.addMutableState(df, numberFormat,
      s"""$numberFormat = new $df("", new $dfs($l.$usLocale));""")

      s"""
        if ($d >= 0) {
          $pattern.delete(0, $pattern.length());
          if ($d != $lastDValue) {
            $pattern.append("#,###,###,###,###,###,##0");

            if ($d > 0) {
              $pattern.append(".");
              for (int $i = 0; $i < $d; $i++) {
                $pattern.append("0");
              }
            }
            $lastDValue = $d;
            $numberFormat.applyLocalizedPattern($pattern.toString());
          }
          ${ev.value} = UTF8String.fromString($numberFormat.format(${typeHelper(num)}));
        } else {
          ${ev.value} = null;
          ${ev.isNull} = true;
        }
       """
    })
  }

  override def prettyName: String = "format_number"
}<|MERGE_RESOLUTION|>--- conflicted
+++ resolved
@@ -365,19 +365,16 @@
 /**
  * A function that trim the spaces or character from both ends for the specified string.
  */
-<<<<<<< HEAD
-@ExpressionDescription(
-  usage = "_FUNC_(str) - Removes the leading and trailing space characters from str.",
-  extended = "> SELECT _FUNC_('    SparkSQL   ');\n 'SparkSQL'")
-case class StringTrim(child: Expression)
-  extends UnaryExpression with String2StringExpression {
-=======
-case class StringTrim(params: Seq[Expression])
+@ExpressionDescription(
+  usage = "_FUNC_(str) - Removes the leading and trailing space characters or char from str.",
+  extended = "> SELECT _FUNC_('    SparkSQL   ');\n 'SparkSQL'\n" +
+             "> SELECT _FUNC_(BOTH 'S' FROM 'SSparkSQLS');\n 'parkSQL'\n" +
+             "> SELECT _FUNC_(LEADING 'S' FROM 'SSparkSQLS');\n 'parkSQLS'\n" +
+             "> SELECT _FUNC_(TRAILING 'S' FROM 'SSparkSQLS');\n 'SSparkSQL'")
+case class StringTrim(children: Seq[Expression])
   extends Expression with ImplicitCastInputTypes {
-
-  override def children: Seq[Expression] =
-    if (params.size == 2) params else Seq(params(0), Literal(" "))
->>>>>>> 7bb9770a
+  require (children.size <= 2 && children.nonEmpty,
+    "$prettyName requires at least one argument and no more than two.")
 
   override def dataType: DataType = StringType
   override def inputTypes: Seq[AbstractDataType] = Seq.fill(children.size)(StringType)
@@ -389,30 +386,63 @@
 
   override def eval(input: InternalRow): Any = {
     val inputs = children.map(_.eval(input).asInstanceOf[UTF8String])
-    if (inputs(0) == null) {
-      null
+    if (children.size == 1) {
+      if (inputs(0) == null) {
+        null
+      }
+      else {
+        inputs(0).trim()
+      }
     } else {
-      inputs(0).trim(inputs(1))
+      if (inputs(1) == null) {
+        null
+      } else if (inputs(0) == null) {
+        null
+      } else {
+        inputs(1).trim(inputs(0))
+      }
     }
   }
 
   override protected def genCode(ctx: CodegenContext, ev: ExprCode): String = {
-    val evals = children.map(_.gen(ctx))
-    val inputs = evals.map { eval =>
-      s"${eval.isNull} ? null : ${eval.value}"
-    }
-    evals.map(_.code).mkString("\n") + s"""
+    if (children.size == 1) {
+      val evals = children.map(_.gen(ctx))
+      val inputs = evals.map { eval =>
+        s"${eval.isNull} ? null : ${eval.value}"
+      }
+      evals.map(_.code).mkString("\n") +
+      s"""
       boolean ${ev.isNull} = false;
-        UTF8String ${ev.value} = ${inputs(0)}.trim(${inputs(1)});
-        if (${ev.value} == null) {
-          ${ev.isNull} = true;
-        }
-   """
-  }
+      UTF8String ${ev.value} = ${inputs(0)}.trim();
+      if (${ev.value} == null) {
+        ${ev.isNull} = true;
+      }
+      """
+    } else {
+      val evals = children.map(_.gen(ctx))
+      val inputs = evals.map { eval =>
+        s"${eval.isNull} ? null : ${eval.value}"
+      }
+      evals.map(_.code).mkString("\n") +
+        s"""
+      boolean ${ev.isNull} = false;
+      UTF8String ${ev.value} = ${inputs(1)}.trim(${inputs(0)});
+      if (${ev.value} == null) {
+        ${ev.isNull} = true;
+      }
+      """
+    }
+  }
+
   override def sql: String = {
-    val tarSQL = children(0).map(_.sql).mkString(", ")
-    val trimSQL = children(1).map(_.sql).mkString(", ")
-    s"trim(BOTH $trimSQL FROM $tarSQL)"
+    if (children.size == 1) {
+      val childrenSQL = children.map(_.sql).mkString(", ")
+      s"$prettyName($childrenSQL)"
+    } else {
+      val trimSQL = children(0).map(_.sql).mkString(", ")
+      val tarSQL = children(1).map(_.sql).mkString(", ")
+      s"$prettyName($trimSQL, $tarSQL)"
+    }
   }
 }
 
@@ -420,19 +450,13 @@
 /**
  * A function that trim the spaces or character from left end for given string.
  */
-<<<<<<< HEAD
 @ExpressionDescription(
   usage = "_FUNC_(str) - Removes the leading space characters from str.",
   extended = "> SELECT _FUNC_('    SparkSQL   ');\n 'SparkSQL   '")
-case class StringTrimLeft(child: Expression)
-  extends UnaryExpression with String2StringExpression {
-=======
-case class StringTrimLeft(params: Seq[Expression])
+case class StringTrimLeft(children: Seq[Expression])
   extends Expression with ImplicitCastInputTypes {
->>>>>>> 7bb9770a
-
-  override def children: Seq[Expression] =
-    if (params.size == 2) params else Seq(params(0), Literal(" "))
+  require (children.size <= 2 && children.nonEmpty,
+    "$prettyName requires at least one argument and no more than two.")
 
   override def inputTypes: Seq[AbstractDataType] = Seq.fill(children.size)(StringType)
   override def dataType: DataType = StringType
@@ -440,51 +464,80 @@
   override def nullable: Boolean = children.exists(_.nullable)
   override def foldable: Boolean = children.forall(_.foldable)
 
+  override def prettyName: String = "ltrim"
+
   override def eval(input: InternalRow): Any = {
     val inputs = children.map(_.eval(input).asInstanceOf[UTF8String])
-    if (inputs(0) == null) {
-      null
+    if (children.size == 1) {
+      if (inputs(0) == null) {
+        null
+      }
+      else {
+        inputs(0).trimLeft()
+      }
     } else {
-      inputs(0).trimLeft(inputs(1))
+      if (inputs(1) == null) {
+        null
+      } else if (inputs(0) == null) {
+        null
+      } else {
+        inputs(1).trimLeft(inputs(0))
+      }
     }
   }
 
   override protected def genCode(ctx: CodegenContext, ev: ExprCode): String = {
-    val evals = children.map(_.gen(ctx))
-    val inputs = evals.map { eval =>
-      s"${eval.isNull} ? null : ${eval.value}"
-    }
-    evals.map(_.code).mkString("\n") + s"""
+    if (children.size == 1) {
+      val evals = children.map(_.gen(ctx))
+      val inputs = evals.map { eval =>
+        s"${eval.isNull} ? null : ${eval.value}"
+      }
+      evals.map(_.code).mkString("\n") +
+        s"""
       boolean ${ev.isNull} = false;
-      UTF8String ${ev.value} = ${inputs(0)}.trimLeft(${inputs(1)});
+      UTF8String ${ev.value} = ${inputs(0)}.trimLeft();
       if (${ev.value} == null) {
         ${ev.isNull} = true;
       }
     """
-  }
+    } else {
+      val evals = children.map(_.gen(ctx))
+      val inputs = evals.map { eval =>
+        s"${eval.isNull} ? null : ${eval.value}"
+      }
+      evals.map(_.code).mkString("\n") +
+        s"""
+      boolean ${ev.isNull} = false;
+      UTF8String ${ev.value} = ${inputs(1)}.trimLeft(${inputs(0)});
+      if (${ev.value} == null) {
+        ${ev.isNull} = true;
+      }
+    """
+    }
+  }
+
   override def sql: String = {
-    val tarSQL = children(0).map(_.sql).mkString(", ")
-    val trimSQL = children(1).map(_.sql).mkString(", ")
-    s"trim(LEADING $trimSQL FROM $tarSQL)"
+    if (children.size == 1) {
+      val childrenSQL = children.map(_.sql).mkString(", ")
+      s"$prettyName($childrenSQL)"
+    } else {
+      val tarSQL = children(1).map(_.sql).mkString(", ")
+      val trimSQL = children(0).map(_.sql).mkString(", ")
+      s"$prettyName($trimSQL, $tarSQL)"
+    }
   }
 
 }
 /**
  * A function that trim the spaces or character from right end for given string.
  */
-<<<<<<< HEAD
 @ExpressionDescription(
   usage = "_FUNC_(str) - Removes the trailing space characters from str.",
   extended = "> SELECT _FUNC_('    SparkSQL   ');\n '    SparkSQL'")
-case class StringTrimRight(child: Expression)
-  extends UnaryExpression with String2StringExpression {
-=======
-case class StringTrimRight(params: Seq[Expression])
+case class StringTrimRight(children: Seq[Expression])
   extends Expression with ImplicitCastInputTypes {
-
-  override def children: Seq[Expression] =
-    if (params.size == 2) params else Seq(params(0), Literal(" "))
->>>>>>> 7bb9770a
+  require (children.size <= 2 && children.nonEmpty,
+    "$prettyName requires at least one argument and no more than two.")
 
   override def inputTypes: Seq[AbstractDataType] = Seq.fill(children.size)(StringType)
   override def dataType: DataType = StringType
@@ -492,35 +545,70 @@
   override def nullable: Boolean = children.exists(_.nullable)
   override def foldable: Boolean = children.forall(_.foldable)
 
+  override def prettyName: String = "rtrim"
+
   override def eval(input: InternalRow): Any = {
     val inputs = children.map(_.eval(input).asInstanceOf[UTF8String])
-    if (inputs(0) == null) {
-      null
+    if (children.size == 1) {
+      if (inputs(0) == null) {
+        null
+      }
+      else {
+        inputs(0).trimRight()
+      }
     } else {
-      inputs(0).trimRight(inputs(1))
+      if (inputs(1) == null) {
+        null
+      } else if (inputs(0) == null) {
+        null
+      } else {
+        inputs(1).trimRight(inputs(0))
+      }
     }
   }
 
   override protected def genCode(ctx: CodegenContext, ev: ExprCode): String = {
-    val evals = children.map(_.gen(ctx))
-    val inputs = evals.map { eval =>
-      s"${eval.isNull} ? null : ${eval.value}"
-    }
-    evals.map(_.code).mkString("\n") + s"""
+    if (children.size == 1) {
+      val evals = children.map(_.gen(ctx))
+      val inputs = evals.map { eval =>
+        s"${eval.isNull} ? null : ${eval.value}"
+      }
+      evals.map(_.code).mkString("\n") +
+        s"""
       boolean ${ev.isNull} = false;
-      UTF8String ${ev.value} = ${inputs(0)}.trimRight(${inputs(1)});
+      UTF8String ${ev.value} = ${inputs(0)}.trimRight();
       if (${ev.value} == null) {
         ${ev.isNull} = true;
       }
     """
-  }
+    } else {
+      val evals = children.map(_.gen(ctx))
+      val inputs = evals.map { eval =>
+        s"${eval.isNull} ? null : ${eval.value}"
+      }
+      evals.map(_.code).mkString("\n") +
+        s"""
+      boolean ${ev.isNull} = false;
+      UTF8String ${ev.value} = ${inputs(1)}.trimRight(${inputs(0)});
+      if (${ev.value} == null) {
+        ${ev.isNull} = true;
+      }
+    """
+    }
+  }
+
   override def sql: String = {
-    val tarSQL = children(0).map(_.sql).mkString(", ")
-    val trimSQL = children(1).map(_.sql).mkString(", ")
-    s"trim(TRAILING $trimSQL FROM $tarSQL)"
-  }
-
-}
+    if (children.size == 1) {
+      val childrenSQL = children.map(_.sql).mkString(", ")
+      s"$prettyName($childrenSQL)"
+    } else {
+      val tarSQL = children(1).map(_.sql).mkString(", ")
+      val trimSQL = children(0).map(_.sql).mkString(", ")
+      s"$prettyName($trimSQL, $tarSQL)"
+    }
+  }
+}
+
 /**
  * A function that returns the position of the first occurrence of substr in the given string.
  * Returns null if either of the arguments are null and
