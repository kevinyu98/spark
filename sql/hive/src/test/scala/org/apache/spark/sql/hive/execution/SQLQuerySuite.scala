/*
 * Licensed to the Apache Software Foundation (ASF) under one or more
 * contributor license agreements.  See the NOTICE file distributed with
 * this work for additional information regarding copyright ownership.
 * The ASF licenses this file to You under the Apache License, Version 2.0
 * (the "License"); you may not use this file except in compliance with
 * the License.  You may obtain a copy of the License at
 *
 *    http://www.apache.org/licenses/LICENSE-2.0
 *
 * Unless required by applicable law or agreed to in writing, software
 * distributed under the License is distributed on an "AS IS" BASIS,
 * WITHOUT WARRANTIES OR CONDITIONS OF ANY KIND, either express or implied.
 * See the License for the specific language governing permissions and
 * limitations under the License.
 */

package org.apache.spark.sql.hive.execution

import java.sql.{Date, Timestamp}

import scala.collection.JavaConverters._

import org.apache.spark.sql._
import org.apache.spark.sql.catalyst.TableIdentifier
import org.apache.spark.sql.catalyst.analysis.{EliminateSubqueryAliases, FunctionRegistry}
import org.apache.spark.sql.execution.datasources.LogicalRelation
import org.apache.spark.sql.functions._
import org.apache.spark.sql.hive.{HiveContext, MetastoreRelation}
import org.apache.spark.sql.hive.test.TestHiveSingleton
import org.apache.spark.sql.internal.SQLConf
import org.apache.spark.sql.sources.HadoopFsRelation
import org.apache.spark.sql.test.SQLTestUtils
import org.apache.spark.sql.types._
import org.apache.spark.unsafe.types.CalendarInterval

case class Nested1(f1: Nested2)
case class Nested2(f2: Nested3)
case class Nested3(f3: Int)

case class NestedArray2(b: Seq[Int])
case class NestedArray1(a: NestedArray2)

case class Order(
    id: Int,
    make: String,
    `type`: String,
    price: Int,
    pdate: String,
    customer: String,
    city: String,
    state: String,
    month: Int)

case class WindowData(
    month: Int,
    area: String,
    product: Int)

/**
 * A collection of hive query tests where we generate the answers ourselves instead of depending on
 * Hive to generate them (in contrast to HiveQuerySuite).  Often this is because the query is
 * valid, but Hive currently cannot execute it.
 */
class SQLQuerySuite extends QueryTest with SQLTestUtils with TestHiveSingleton {
  import hiveContext._
  import hiveContext.implicits._

  test("UDTF") {
    sql(s"ADD JAR ${hiveContext.getHiveFile("TestUDTF.jar").getCanonicalPath()}")
    // The function source code can be found at:
    // https://cwiki.apache.org/confluence/display/Hive/DeveloperGuide+UDTF
    sql(
      """
        |CREATE TEMPORARY FUNCTION udtf_count2
        |AS 'org.apache.spark.sql.hive.execution.GenericUDTFCount2'
      """.stripMargin)

    checkAnswer(
      sql("SELECT key, cc FROM src LATERAL VIEW udtf_count2(value) dd AS cc"),
      Row(97, 500) :: Row(97, 500) :: Nil)

    checkAnswer(
      sql("SELECT udtf_count2(a) FROM (SELECT 1 AS a FROM src LIMIT 3) t"),
      Row(3) :: Row(3) :: Nil)
  }

  test("SPARK-6835: udtf in lateral view") {
    val df = Seq((1, 1)).toDF("c1", "c2")
    df.registerTempTable("table1")
    val query = sql("SELECT c1, v FROM table1 LATERAL VIEW stack(3, 1, c1 + 1, c1 + 2) d AS v")
    checkAnswer(query, Row(1, 1) :: Row(1, 2) :: Row(1, 3) :: Nil)
  }

  test("SPARK-13651: generator outputs shouldn't be resolved from its child's output") {
    withTempTable("src") {
      Seq(("id1", "value1")).toDF("key", "value").registerTempTable("src")
      val query =
        sql("SELECT genoutput.* FROM src " +
          "LATERAL VIEW explode(map('key1', 100, 'key2', 200)) genoutput AS key, value")
      checkAnswer(query, Row("key1", 100) :: Row("key2", 200) :: Nil)
    }
  }

  test("SPARK-6851: Self-joined converted parquet tables") {
    val orders = Seq(
      Order(1, "Atlas", "MTB", 234, "2015-01-07", "John D", "Pacifica", "CA", 20151),
      Order(3, "Swift", "MTB", 285, "2015-01-17", "John S", "Redwood City", "CA", 20151),
      Order(4, "Atlas", "Hybrid", 303, "2015-01-23", "Jones S", "San Mateo", "CA", 20151),
      Order(7, "Next", "MTB", 356, "2015-01-04", "Jane D", "Daly City", "CA", 20151),
      Order(10, "Next", "YFlikr", 187, "2015-01-09", "John D", "Fremont", "CA", 20151),
      Order(11, "Swift", "YFlikr", 187, "2015-01-23", "John D", "Hayward", "CA", 20151),
      Order(2, "Next", "Hybrid", 324, "2015-02-03", "Jane D", "Daly City", "CA", 20152),
      Order(5, "Next", "Street", 187, "2015-02-08", "John D", "Fremont", "CA", 20152),
      Order(6, "Atlas", "Street", 154, "2015-02-09", "John D", "Pacifica", "CA", 20152),
      Order(8, "Swift", "Hybrid", 485, "2015-02-19", "John S", "Redwood City", "CA", 20152),
      Order(9, "Atlas", "Split", 303, "2015-02-28", "Jones S", "San Mateo", "CA", 20152))

    val orderUpdates = Seq(
      Order(1, "Atlas", "MTB", 434, "2015-01-07", "John D", "Pacifica", "CA", 20151),
      Order(11, "Swift", "YFlikr", 137, "2015-01-23", "John D", "Hayward", "CA", 20151))

    orders.toDF.registerTempTable("orders1")
    orderUpdates.toDF.registerTempTable("orderupdates1")

    sql(
      """CREATE TABLE orders(
        |  id INT,
        |  make String,
        |  type String,
        |  price INT,
        |  pdate String,
        |  customer String,
        |  city String)
        |PARTITIONED BY (state STRING, month INT)
        |STORED AS PARQUET
      """.stripMargin)

    sql(
      """CREATE TABLE orderupdates(
        |  id INT,
        |  make String,
        |  type String,
        |  price INT,
        |  pdate String,
        |  customer String,
        |  city String)
        |PARTITIONED BY (state STRING, month INT)
        |STORED AS PARQUET
      """.stripMargin)

    sql("set hive.exec.dynamic.partition.mode=nonstrict")
    sql("INSERT INTO TABLE orders PARTITION(state, month) SELECT * FROM orders1")
    sql("INSERT INTO TABLE orderupdates PARTITION(state, month) SELECT * FROM orderupdates1")

    checkAnswer(
      sql(
        """
          |select orders.state, orders.month
          |from orders
          |join (
          |  select distinct orders.state,orders.month
          |  from orders
          |  join orderupdates
          |    on orderupdates.id = orders.id) ao
          |  on ao.state = orders.state and ao.month = orders.month
        """.stripMargin),
      (1 to 6).map(_ => Row("CA", 20151)))
  }

  test("show functions") {
    val allBuiltinFunctions =
      (FunctionRegistry.builtin.listFunction().toSet[String] ++
        org.apache.hadoop.hive.ql.exec.FunctionRegistry.getFunctionNames.asScala).toList.sorted
    // The TestContext is shared by all the test cases, some functions may be registered before
    // this, so we check that all the builtin functions are returned.
    val allFunctions = sql("SHOW functions").collect().map(r => r(0))
    allBuiltinFunctions.foreach { f =>
      assert(allFunctions.contains(f))
    }
    checkAnswer(sql("SHOW functions abs"), Row("abs"))
    checkAnswer(sql("SHOW functions 'abs'"), Row("abs"))
    checkAnswer(sql("SHOW functions abc.abs"), Row("abs"))
    checkAnswer(sql("SHOW functions `abc`.`abs`"), Row("abs"))
    checkAnswer(sql("SHOW functions `abc`.`abs`"), Row("abs"))
    checkAnswer(sql("SHOW functions `~`"), Row("~"))
    checkAnswer(sql("SHOW functions `a function doens't exist`"), Nil)
    checkAnswer(sql("SHOW functions `weekofyea.*`"), Row("weekofyear"))
    // this probably will failed if we add more function with `sha` prefixing.
    checkAnswer(sql("SHOW functions `sha.*`"), Row("sha") :: Row("sha1") :: Row("sha2") :: Nil)
  }

  test("describe functions") {
    // The Spark SQL built-in functions
    checkExistence(sql("describe function extended upper"), true,
      "Function: upper",
      "Class: org.apache.spark.sql.catalyst.expressions.Upper",
      "Usage: upper(str) - Returns str with all characters changed to uppercase",
      "Extended Usage:",
      "> SELECT upper('SparkSql')",
      "'SPARKSQL'")

    checkExistence(sql("describe functioN Upper"), true,
      "Function: upper",
      "Class: org.apache.spark.sql.catalyst.expressions.Upper",
      "Usage: upper(str) - Returns str with all characters changed to uppercase")

    checkExistence(sql("describe functioN Upper"), false,
      "Extended Usage")

    checkExistence(sql("describe functioN abcadf"), true,
      "Function: abcadf not found.")

    checkExistence(sql("describe functioN  `~`"), true,
      "Function: ~",
      "Class: org.apache.hadoop.hive.ql.udf.UDFOPBitNot",
      "Usage: ~ n - Bitwise not")
  }

  test("SPARK-5371: union with null and sum") {
    val df = Seq((1, 1)).toDF("c1", "c2")
    df.registerTempTable("table1")

    val query = sql(
      """
        |SELECT
        |  MIN(c1),
        |  MIN(c2)
        |FROM (
        |  SELECT
        |    SUM(c1) c1,
        |    NULL c2
        |  FROM table1
        |  UNION ALL
        |  SELECT
        |    NULL c1,
        |    SUM(c2) c2
        |  FROM table1
        |) a
      """.stripMargin)
    checkAnswer(query, Row(1, 1) :: Nil)
  }

  test("CTAS with WITH clause") {
    val df = Seq((1, 1)).toDF("c1", "c2")
    df.registerTempTable("table1")

    sql(
      """
        |CREATE TABLE with_table1 AS
        |WITH T AS (
        |  SELECT *
        |  FROM table1
        |)
        |SELECT *
        |FROM T
      """.stripMargin)
    val query = sql("SELECT * FROM with_table1")
    checkAnswer(query, Row(1, 1) :: Nil)
  }

  test("explode nested Field") {
    Seq(NestedArray1(NestedArray2(Seq(1, 2, 3)))).toDF.registerTempTable("nestedArray")
    checkAnswer(
      sql("SELECT ints FROM nestedArray LATERAL VIEW explode(a.b) a AS ints"),
      Row(1) :: Row(2) :: Row(3) :: Nil)

    checkAnswer(
      sql("SELECT `ints` FROM nestedArray LATERAL VIEW explode(a.b) `a` AS `ints`"),
      Row(1) :: Row(2) :: Row(3) :: Nil)

    checkAnswer(
      sql("SELECT `a`.`ints` FROM nestedArray LATERAL VIEW explode(a.b) `a` AS `ints`"),
      Row(1) :: Row(2) :: Row(3) :: Nil)

    checkAnswer(
      sql(
        """
          |SELECT `weird``tab`.`weird``col`
          |FROM nestedArray
          |LATERAL VIEW explode(a.b) `weird``tab` AS `weird``col`
        """.stripMargin),
      Row(1) :: Row(2) :: Row(3) :: Nil)
  }

  test("SPARK-4512 Fix attribute reference resolution error when using SORT BY") {
    checkAnswer(
      sql("SELECT * FROM (SELECT key + key AS a FROM src SORT BY value) t ORDER BY t.a"),
      sql("SELECT key + key as a FROM src ORDER BY a").collect().toSeq
    )
  }

  test("CTAS without serde") {
    def checkRelation(tableName: String, isDataSourceParquet: Boolean): Unit = {
      val relation = EliminateSubqueryAliases(
        sessionState.catalog.lookupRelation(TableIdentifier(tableName)))
      relation match {
        case LogicalRelation(r: HadoopFsRelation, _, _) =>
          if (!isDataSourceParquet) {
            fail(
              s"${classOf[MetastoreRelation].getCanonicalName} is expected, but found " +
              s"${HadoopFsRelation.getClass.getCanonicalName}.")
          }

        case r: MetastoreRelation =>
          if (isDataSourceParquet) {
            fail(
              s"${HadoopFsRelation.getClass.getCanonicalName} is expected, but found " +
              s"${classOf[MetastoreRelation].getCanonicalName}.")
          }
      }
    }

    val originalConf = convertCTAS

    setConf(HiveContext.CONVERT_CTAS, true)

    try {
      sql("CREATE TABLE ctas1 AS SELECT key k, value FROM src ORDER BY k, value")
      sql("CREATE TABLE IF NOT EXISTS ctas1 AS SELECT key k, value FROM src ORDER BY k, value")
      var message = intercept[AnalysisException] {
        sql("CREATE TABLE ctas1 AS SELECT key k, value FROM src ORDER BY k, value")
      }.getMessage
      assert(message.contains("ctas1 already exists"))
      checkRelation("ctas1", true)
      sql("DROP TABLE ctas1")

      // Specifying database name for query can be converted to data source write path
      // is not allowed right now.
      message = intercept[AnalysisException] {
        sql("CREATE TABLE default.ctas1 AS SELECT key k, value FROM src ORDER BY k, value")
      }.getMessage
      assert(
        message.contains("Cannot specify database name in a CTAS statement"),
        "When spark.sql.hive.convertCTAS is true, we should not allow " +
            "database name specified.")

      sql("CREATE TABLE ctas1 stored as textfile" +
          " AS SELECT key k, value FROM src ORDER BY k, value")
      checkRelation("ctas1", true)
      sql("DROP TABLE ctas1")

      sql("CREATE TABLE ctas1 stored as sequencefile" +
            " AS SELECT key k, value FROM src ORDER BY k, value")
      checkRelation("ctas1", true)
      sql("DROP TABLE ctas1")

      sql("CREATE TABLE ctas1 stored as rcfile AS SELECT key k, value FROM src ORDER BY k, value")
      checkRelation("ctas1", false)
      sql("DROP TABLE ctas1")

      sql("CREATE TABLE ctas1 stored as orc AS SELECT key k, value FROM src ORDER BY k, value")
      checkRelation("ctas1", false)
      sql("DROP TABLE ctas1")

      sql("CREATE TABLE ctas1 stored as parquet AS SELECT key k, value FROM src ORDER BY k, value")
      checkRelation("ctas1", false)
      sql("DROP TABLE ctas1")
    } finally {
      setConf(HiveContext.CONVERT_CTAS, originalConf)
      sql("DROP TABLE IF EXISTS ctas1")
    }
  }

  test("CTAS with serde") {
    sql("CREATE TABLE ctas1 AS SELECT key k, value FROM src ORDER BY k, value").collect()
    sql(
      """CREATE TABLE ctas2
        | ROW FORMAT SERDE "org.apache.hadoop.hive.serde2.columnar.ColumnarSerDe"
        | WITH SERDEPROPERTIES("serde_p1"="p1","serde_p2"="p2")
        | STORED AS RCFile
        | TBLPROPERTIES("tbl_p1"="p11", "tbl_p2"="p22")
        | AS
        |   SELECT key, value
        |   FROM src
        |   ORDER BY key, value""".stripMargin).collect()
    sql(
      """CREATE TABLE ctas3
        | ROW FORMAT DELIMITED FIELDS TERMINATED BY ',' LINES TERMINATED BY '\012'
        | STORED AS textfile AS
        |   SELECT key, value
        |   FROM src
        |   ORDER BY key, value""".stripMargin).collect()

    // the table schema may like (key: integer, value: string)
    sql(
      """CREATE TABLE IF NOT EXISTS ctas4 AS
        | SELECT 1 AS key, value FROM src LIMIT 1""".stripMargin).collect()
    // do nothing cause the table ctas4 already existed.
    sql(
      """CREATE TABLE IF NOT EXISTS ctas4 AS
        | SELECT key, value FROM src ORDER BY key, value""".stripMargin).collect()

    checkAnswer(
      sql("SELECT k, value FROM ctas1 ORDER BY k, value"),
      sql("SELECT key, value FROM src ORDER BY key, value").collect().toSeq)
    checkAnswer(
      sql("SELECT key, value FROM ctas2 ORDER BY key, value"),
      sql(
        """
          SELECT key, value
          FROM src
          ORDER BY key, value""").collect().toSeq)
    checkAnswer(
      sql("SELECT key, value FROM ctas3 ORDER BY key, value"),
      sql(
        """
          SELECT key, value
          FROM src
          ORDER BY key, value""").collect().toSeq)
    intercept[AnalysisException] {
      sql(
        """CREATE TABLE ctas4 AS
          | SELECT key, value FROM src ORDER BY key, value""".stripMargin).collect()
    }
    checkAnswer(
      sql("SELECT key, value FROM ctas4 ORDER BY key, value"),
      sql("SELECT key, value FROM ctas4 LIMIT 1").collect().toSeq)

    checkExistence(sql("DESC EXTENDED ctas2"), true,
      "name:key", "type:string", "name:value", "ctas2",
      "org.apache.hadoop.hive.ql.io.RCFileInputFormat",
      "org.apache.hadoop.hive.ql.io.RCFileOutputFormat",
      "org.apache.hadoop.hive.serde2.columnar.ColumnarSerDe",
      "serde_p1=p1", "serde_p2=p2", "tbl_p1=p11", "tbl_p2=p22", "MANAGED_TABLE"
    )

    sql(
      """CREATE TABLE ctas5
        | STORED AS parquet AS
        |   SELECT key, value
        |   FROM src
        |   ORDER BY key, value""".stripMargin).collect()

    withSQLConf(HiveContext.CONVERT_METASTORE_PARQUET.key -> "false") {
      checkExistence(sql("DESC EXTENDED ctas5"), true,
        "name:key", "type:string", "name:value", "ctas5",
        "org.apache.hadoop.hive.ql.io.parquet.MapredParquetInputFormat",
        "org.apache.hadoop.hive.ql.io.parquet.MapredParquetOutputFormat",
        "org.apache.hadoop.hive.ql.io.parquet.serde.ParquetHiveSerDe",
        "MANAGED_TABLE"
      )
    }

    // use the Hive SerDe for parquet tables
    withSQLConf(HiveContext.CONVERT_METASTORE_PARQUET.key -> "false") {
      checkAnswer(
        sql("SELECT key, value FROM ctas5 ORDER BY key, value"),
        sql("SELECT key, value FROM src ORDER BY key, value").collect().toSeq)
    }
  }

  test("specifying the column list for CTAS") {
    Seq((1, "111111"), (2, "222222")).toDF("key", "value").registerTempTable("mytable1")

    sql("create table gen__tmp(a int, b string) as select key, value from mytable1")
    checkAnswer(
      sql("SELECT a, b from gen__tmp"),
      sql("select key, value from mytable1").collect())
    sql("DROP TABLE gen__tmp")

    sql("create table gen__tmp(a double, b double) as select key, value from mytable1")
    checkAnswer(
      sql("SELECT a, b from gen__tmp"),
      sql("select cast(key as double), cast(value as double) from mytable1").collect())
    sql("DROP TABLE gen__tmp")

    sql("drop table mytable1")
  }

  test("command substitution") {
    sql("set tbl=src")
    checkAnswer(
      sql("SELECT key FROM ${hiveconf:tbl} ORDER BY key, value limit 1"),
      sql("SELECT key FROM src ORDER BY key, value limit 1").collect().toSeq)

    sql("set hive.variable.substitute=false") // disable the substitution
    sql("set tbl2=src")
    intercept[Exception] {
      sql("SELECT key FROM ${hiveconf:tbl2} ORDER BY key, value limit 1").collect()
    }

    sql("set hive.variable.substitute=true") // enable the substitution
    checkAnswer(
      sql("SELECT key FROM ${hiveconf:tbl2} ORDER BY key, value limit 1"),
      sql("SELECT key FROM src ORDER BY key, value limit 1").collect().toSeq)
  }

  test("ordering not in select") {
    checkAnswer(
      sql("SELECT key FROM src ORDER BY value"),
      sql("SELECT key FROM (SELECT key, value FROM src ORDER BY value) a").collect().toSeq)
  }

  test("ordering not in agg") {
    checkAnswer(
      sql("SELECT key FROM src GROUP BY key, value ORDER BY value"),
      sql("""
        SELECT key
        FROM (
          SELECT key, value
          FROM src
          GROUP BY key, value
          ORDER BY value) a""").collect().toSeq)
  }

  test("double nested data") {
    sparkContext.parallelize(Nested1(Nested2(Nested3(1))) :: Nil)
      .toDF().registerTempTable("nested")
    checkAnswer(
      sql("SELECT f1.f2.f3 FROM nested"),
      Row(1))

    sql("CREATE TABLE test_ctas_1234 AS SELECT * from nested")
    checkAnswer(
      sql("SELECT * FROM test_ctas_1234"),
      sql("SELECT * FROM nested").collect().toSeq)

    intercept[AnalysisException] {
      sql("CREATE TABLE test_ctas_1234 AS SELECT * from notexists").collect()
    }
  }

  test("test CTAS") {
    sql("CREATE TABLE test_ctas_123 AS SELECT key, value FROM src")
    checkAnswer(
      sql("SELECT key, value FROM test_ctas_123 ORDER BY key"),
      sql("SELECT key, value FROM src ORDER BY key").collect().toSeq)
  }

  test("SPARK-4825 save join to table") {
    val testData = sparkContext.parallelize(1 to 10).map(i => TestData(i, i.toString)).toDF()
    sql("CREATE TABLE test1 (key INT, value STRING)")
    testData.write.mode(SaveMode.Append).insertInto("test1")
    sql("CREATE TABLE test2 (key INT, value STRING)")
    testData.write.mode(SaveMode.Append).insertInto("test2")
    testData.write.mode(SaveMode.Append).insertInto("test2")
    sql("CREATE TABLE test AS SELECT COUNT(a.value) FROM test1 a JOIN test2 b ON a.key = b.key")
    checkAnswer(
      table("test"),
      sql("SELECT COUNT(a.value) FROM test1 a JOIN test2 b ON a.key = b.key").collect().toSeq)
  }

  test("SPARK-3708 Backticks aren't handled correctly is aliases") {
    checkAnswer(
      sql("SELECT k FROM (SELECT `key` AS `k` FROM src) a"),
      sql("SELECT `key` FROM src").collect().toSeq)
  }

  test("SPARK-3834 Backticks not correctly handled in subquery aliases") {
    checkAnswer(
      sql("SELECT a.key FROM (SELECT key FROM src) `a`"),
      sql("SELECT `key` FROM src").collect().toSeq)
  }

  test("SPARK-3814 Support Bitwise & operator") {
    checkAnswer(
      sql("SELECT case when 1&1=1 then 1 else 0 end FROM src"),
      sql("SELECT 1 FROM src").collect().toSeq)
  }

  test("SPARK-3814 Support Bitwise | operator") {
    checkAnswer(
      sql("SELECT case when 1|0=1 then 1 else 0 end FROM src"),
      sql("SELECT 1 FROM src").collect().toSeq)
  }

  test("SPARK-3814 Support Bitwise ^ operator") {
    checkAnswer(
      sql("SELECT case when 1^0=1 then 1 else 0 end FROM src"),
      sql("SELECT 1 FROM src").collect().toSeq)
  }

  test("SPARK-3814 Support Bitwise ~ operator") {
    checkAnswer(
      sql("SELECT case when ~1=-2 then 1 else 0 end FROM src"),
      sql("SELECT 1 FROM src").collect().toSeq)
  }

  test("SPARK-4154 Query does not work if it has 'not between' in Spark SQL and HQL") {
    checkAnswer(sql("SELECT key FROM src WHERE key not between 0 and 10 order by key"),
      sql("SELECT key FROM src WHERE key between 11 and 500 order by key").collect().toSeq)
  }

  test("SPARK-2554 SumDistinct partial aggregation") {
    checkAnswer(sql("SELECT sum( distinct key) FROM src group by key order by key"),
      sql("SELECT distinct key FROM src order by key").collect().toSeq)
  }

  test("SPARK-4963 DataFrame sample on mutable row return wrong result") {
    sql("SELECT * FROM src WHERE key % 2 = 0")
      .sample(withReplacement = false, fraction = 0.3)
      .registerTempTable("sampled")
    (1 to 10).foreach { i =>
      checkAnswer(
        sql("SELECT * FROM sampled WHERE key % 2 = 1"),
        Seq.empty[Row])
    }
  }

  test("SPARK-4699 HiveContext should be case insensitive by default") {
    checkAnswer(
      sql("SELECT KEY FROM Src ORDER BY value"),
      sql("SELECT key FROM src ORDER BY value").collect().toSeq)
  }

  test("SPARK-5284 Insert into Hive throws NPE when a inner complex type field has a null value") {
    val schema = StructType(
      StructField("s",
        StructType(
          StructField("innerStruct", StructType(StructField("s1", StringType, true) :: Nil)) ::
            StructField("innerArray", ArrayType(IntegerType), true) ::
            StructField("innerMap", MapType(StringType, IntegerType)) :: Nil), true) :: Nil)
    val row = Row(Row(null, null, null))

    val rowRdd = sparkContext.parallelize(row :: Nil)

    hiveContext.createDataFrame(rowRdd, schema).registerTempTable("testTable")

    sql(
      """CREATE TABLE nullValuesInInnerComplexTypes
        |  (s struct<innerStruct: struct<s1:string>,
        |            innerArray:array<int>,
        |            innerMap: map<string, int>>)
      """.stripMargin).collect()

    sql(
      """
        |INSERT OVERWRITE TABLE nullValuesInInnerComplexTypes
        |SELECT * FROM testTable
      """.stripMargin)

    checkAnswer(
      sql("SELECT * FROM nullValuesInInnerComplexTypes"),
      Row(Row(null, null, null))
    )

    sql("DROP TABLE nullValuesInInnerComplexTypes")
    dropTempTable("testTable")
  }

  test("SPARK-4296 Grouping field with Hive UDF as sub expression") {
    val rdd = sparkContext.makeRDD( """{"a": "str", "b":"1", "c":"1970-01-01 00:00:00"}""" :: Nil)
    read.json(rdd).registerTempTable("data")
    checkAnswer(
      sql("SELECT concat(a, '-', b), year(c) FROM data GROUP BY concat(a, '-', b), year(c)"),
      Row("str-1", 1970))

    dropTempTable("data")

    read.json(rdd).registerTempTable("data")
    checkAnswer(sql("SELECT year(c) + 1 FROM data GROUP BY year(c) + 1"), Row(1971))

    dropTempTable("data")
  }

  test("resolve udtf in projection #1") {
    val rdd = sparkContext.makeRDD((1 to 5).map(i => s"""{"a":[$i, ${i + 1}]}"""))
    read.json(rdd).registerTempTable("data")
    val df = sql("SELECT explode(a) AS val FROM data")
    val col = df("val")
  }

  test("resolve udtf in projection #2") {
    val rdd = sparkContext.makeRDD((1 to 2).map(i => s"""{"a":[$i, ${i + 1}]}"""))
    read.json(rdd).registerTempTable("data")
    checkAnswer(sql("SELECT explode(map(1, 1)) FROM data LIMIT 1"), Row(1, 1) :: Nil)
    checkAnswer(sql("SELECT explode(map(1, 1)) as (k1, k2) FROM data LIMIT 1"), Row(1, 1) :: Nil)
    intercept[AnalysisException] {
      sql("SELECT explode(map(1, 1)) as k1 FROM data LIMIT 1")
    }

    intercept[AnalysisException] {
      sql("SELECT explode(map(1, 1)) as (k1, k2, k3) FROM data LIMIT 1")
    }
  }

  // TGF with non-TGF in project is allowed in Spark SQL, but not in Hive
  test("TGF with non-TGF in projection") {
    val rdd = sparkContext.makeRDD( """{"a": "1", "b":"1"}""" :: Nil)
    read.json(rdd).registerTempTable("data")
    checkAnswer(
      sql("SELECT explode(map(a, b)) as (k1, k2), a, b FROM data"),
      Row("1", "1", "1", "1") :: Nil)
  }

  test("logical.Project should not be resolved if it contains aggregates or generators") {
    // This test is used to test the fix of SPARK-5875.
    // The original issue was that Project's resolved will be true when it contains
    // AggregateExpressions or Generators. However, in this case, the Project
    // is not in a valid state (cannot be executed). Because of this bug, the analysis rule of
    // PreInsertionCasts will actually start to work before ImplicitGenerate and then
    // generates an invalid query plan.
    val rdd = sparkContext.makeRDD((1 to 5).map(i => s"""{"a":[$i, ${i + 1}]}"""))
    read.json(rdd).registerTempTable("data")
    val originalConf = convertCTAS
    setConf(HiveContext.CONVERT_CTAS, false)

    try {
      sql("CREATE TABLE explodeTest (key bigInt)")
      table("explodeTest").queryExecution.analyzed match {
        case metastoreRelation: MetastoreRelation => // OK
        case _ =>
          fail("To correctly test the fix of SPARK-5875, explodeTest should be a MetastoreRelation")
      }

      sql(s"INSERT OVERWRITE TABLE explodeTest SELECT explode(a) AS val FROM data")
      checkAnswer(
        sql("SELECT key from explodeTest"),
        (1 to 5).flatMap(i => Row(i) :: Row(i + 1) :: Nil)
      )

      sql("DROP TABLE explodeTest")
      dropTempTable("data")
    } finally {
      setConf(HiveContext.CONVERT_CTAS, originalConf)
    }
  }

  test("sanity test for SPARK-6618") {
    (1 to 100).par.map { i =>
      val tableName = s"SPARK_6618_table_$i"
      sql(s"CREATE TABLE $tableName (col1 string)")
      sessionState.catalog.lookupRelation(TableIdentifier(tableName))
      table(tableName)
      tables()
      sql(s"DROP TABLE $tableName")
    }
  }

  test("SPARK-5203 union with different decimal precision") {
    Seq.empty[(java.math.BigDecimal, java.math.BigDecimal)]
      .toDF("d1", "d2")
      .select($"d1".cast(DecimalType(10, 5)).as("d"))
      .registerTempTable("dn")

    sql("select d from dn union all select d * 2 from dn")
      .queryExecution.analyzed
  }

  test("Star Expansion - script transform") {
    val data = (1 to 100000).map { i => (i, i, i) }
    data.toDF("d1", "d2", "d3").registerTempTable("script_trans")
    assert(100000 === sql("SELECT TRANSFORM (*) USING 'cat' FROM script_trans").count())
  }

  test("test script transform for stdout") {
    val data = (1 to 100000).map { i => (i, i, i) }
    data.toDF("d1", "d2", "d3").registerTempTable("script_trans")
    assert(100000 ===
      sql("SELECT TRANSFORM (d1, d2, d3) USING 'cat' AS (a,b,c) FROM script_trans").count())
  }

  test("test script transform for stderr") {
    val data = (1 to 100000).map { i => (i, i, i) }
    data.toDF("d1", "d2", "d3").registerTempTable("script_trans")
    assert(0 ===
      sql("SELECT TRANSFORM (d1, d2, d3) USING 'cat 1>&2' AS (a,b,c) FROM script_trans").count())
  }

  test("test script transform data type") {
    val data = (1 to 5).map { i => (i, i) }
    data.toDF("key", "value").registerTempTable("test")
    checkAnswer(
      sql("""FROM
          |(FROM test SELECT TRANSFORM(key, value) USING 'cat' AS (`thing1` int, thing2 string)) t
          |SELECT thing1 + 1
        """.stripMargin), (2 to 6).map(i => Row(i)))
  }

  test("window function: udaf with aggregate expression") {
    val data = Seq(
      WindowData(1, "a", 5),
      WindowData(2, "a", 6),
      WindowData(3, "b", 7),
      WindowData(4, "b", 8),
      WindowData(5, "c", 9),
      WindowData(6, "c", 10)
    )
    sparkContext.parallelize(data).toDF().registerTempTable("windowData")

    checkAnswer(
      sql(
        """
          |select area, sum(product), sum(sum(product)) over (partition by area)
          |from windowData group by month, area
        """.stripMargin),
      Seq(
        ("a", 5, 11),
        ("a", 6, 11),
        ("b", 7, 15),
        ("b", 8, 15),
        ("c", 9, 19),
        ("c", 10, 19)
      ).map(i => Row(i._1, i._2, i._3)))

    checkAnswer(
      sql(
        """
          |select area, sum(product) - 1, sum(sum(product)) over (partition by area)
          |from windowData group by month, area
        """.stripMargin),
      Seq(
        ("a", 4, 11),
        ("a", 5, 11),
        ("b", 6, 15),
        ("b", 7, 15),
        ("c", 8, 19),
        ("c", 9, 19)
      ).map(i => Row(i._1, i._2, i._3)))

    checkAnswer(
      sql(
        """
          |select area, sum(product), sum(product) / sum(sum(product)) over (partition by area)
          |from windowData group by month, area
        """.stripMargin),
      Seq(
        ("a", 5, 5d/11),
        ("a", 6, 6d/11),
        ("b", 7, 7d/15),
        ("b", 8, 8d/15),
        ("c", 10, 10d/19),
        ("c", 9, 9d/19)
      ).map(i => Row(i._1, i._2, i._3)))

    checkAnswer(
      sql(
        """
          |select area, sum(product), sum(product) / sum(sum(product) - 1) over (partition by area)
          |from windowData group by month, area
        """.stripMargin),
      Seq(
        ("a", 5, 5d/9),
        ("a", 6, 6d/9),
        ("b", 7, 7d/13),
        ("b", 8, 8d/13),
        ("c", 10, 10d/17),
        ("c", 9, 9d/17)
      ).map(i => Row(i._1, i._2, i._3)))
  }

  test("window function: refer column in inner select block") {
    val data = Seq(
      WindowData(1, "a", 5),
      WindowData(2, "a", 6),
      WindowData(3, "b", 7),
      WindowData(4, "b", 8),
      WindowData(5, "c", 9),
      WindowData(6, "c", 10)
    )
    sparkContext.parallelize(data).toDF().registerTempTable("windowData")

    checkAnswer(
      sql(
        """
          |select area, rank() over (partition by area order by tmp.month) + tmp.tmp1 as c1
          |from (select month, area, product, 1 as tmp1 from windowData) tmp
        """.stripMargin),
      Seq(
        ("a", 2),
        ("a", 3),
        ("b", 2),
        ("b", 3),
        ("c", 2),
        ("c", 3)
      ).map(i => Row(i._1, i._2)))
  }

  test("window function: partition and order expressions") {
    val data = Seq(
      WindowData(1, "a", 5),
      WindowData(2, "a", 6),
      WindowData(3, "b", 7),
      WindowData(4, "b", 8),
      WindowData(5, "c", 9),
      WindowData(6, "c", 10)
    )
    sparkContext.parallelize(data).toDF().registerTempTable("windowData")

    checkAnswer(
      sql(
        """
          |select month, area, product, sum(product + 1) over (partition by 1 order by 2)
          |from windowData
        """.stripMargin),
      Seq(
        (1, "a", 5, 51),
        (2, "a", 6, 51),
        (3, "b", 7, 51),
        (4, "b", 8, 51),
        (5, "c", 9, 51),
        (6, "c", 10, 51)
      ).map(i => Row(i._1, i._2, i._3, i._4)))

    checkAnswer(
      sql(
        """
          |select month, area, product, sum(product)
          |over (partition by month % 2 order by 10 - product)
          |from windowData
        """.stripMargin),
      Seq(
        (1, "a", 5, 21),
        (2, "a", 6, 24),
        (3, "b", 7, 16),
        (4, "b", 8, 18),
        (5, "c", 9, 9),
        (6, "c", 10, 10)
      ).map(i => Row(i._1, i._2, i._3, i._4)))
  }

  test("window function: distinct should not be silently ignored") {
    val data = Seq(
      WindowData(1, "a", 5),
      WindowData(2, "a", 6),
      WindowData(3, "b", 7),
      WindowData(4, "b", 8),
      WindowData(5, "c", 9),
      WindowData(6, "c", 10)
    )
    sparkContext.parallelize(data).toDF().registerTempTable("windowData")

    val e = intercept[AnalysisException] {
      sql(
        """
          |select month, area, product, sum(distinct product + 1) over (partition by 1 order by 2)
          |from windowData
        """.stripMargin)
    }
    assert(e.getMessage.contains("Distinct window functions are not supported"))
  }

  test("window function: expressions in arguments of a window functions") {
    val data = Seq(
      WindowData(1, "a", 5),
      WindowData(2, "a", 6),
      WindowData(3, "b", 7),
      WindowData(4, "b", 8),
      WindowData(5, "c", 9),
      WindowData(6, "c", 10)
    )
    sparkContext.parallelize(data).toDF().registerTempTable("windowData")

    checkAnswer(
      sql(
        """
          |select month, area, month % 2,
          |lag(product, 1 + 1, product) over (partition by month % 2 order by area)
          |from windowData
        """.stripMargin),
      Seq(
        (1, "a", 1, 5),
        (2, "a", 0, 6),
        (3, "b", 1, 7),
        (4, "b", 0, 8),
        (5, "c", 1, 5),
        (6, "c", 0, 6)
      ).map(i => Row(i._1, i._2, i._3, i._4)))
  }

  test("Sorting columns are not in Generate") {
    withTempTable("data") {
      sqlContext.range(1, 5)
        .select(array($"id", $"id" + 1).as("a"), $"id".as("b"), (lit(10) - $"id").as("c"))
        .registerTempTable("data")

      // case 1: missing sort columns are resolvable if join is true
      checkAnswer(
        sql("SELECT explode(a) AS val, b FROM data WHERE b < 2 order by val, c"),
        Row(1, 1) :: Row(2, 1) :: Nil)

      // case 2: missing sort columns are resolvable if join is false
      checkAnswer(
        sql("SELECT explode(a) AS val FROM data order by val, c"),
        Seq(1, 2, 2, 3, 3, 4, 4, 5).map(i => Row(i)))

      // case 3: missing sort columns are resolvable if join is true and outer is true
      checkAnswer(
        sql(
          """
            |SELECT C.val, b FROM data LATERAL VIEW OUTER explode(a) C as val
            |where b < 2 order by c, val, b
          """.stripMargin),
        Row(1, 1) :: Row(2, 1) :: Nil)
    }
  }

  test("window function: Sorting columns are not in Project") {
    val data = Seq(
      WindowData(1, "d", 10),
      WindowData(2, "a", 6),
      WindowData(3, "b", 7),
      WindowData(4, "b", 8),
      WindowData(5, "c", 9),
      WindowData(6, "c", 11)
    )
    sparkContext.parallelize(data).toDF().registerTempTable("windowData")

    checkAnswer(
      sql("select month, product, sum(product + 1) over() from windowData order by area"),
      Seq(
        (2, 6, 57),
        (3, 7, 57),
        (4, 8, 57),
        (5, 9, 57),
        (6, 11, 57),
        (1, 10, 57)
      ).map(i => Row(i._1, i._2, i._3)))

    checkAnswer(
      sql(
        """
          |select area, rank() over (partition by area order by tmp.month) + tmp.tmp1 as c1
          |from (select month, area, product as p, 1 as tmp1 from windowData) tmp order by p
        """.stripMargin),
      Seq(
        ("a", 2),
        ("b", 2),
        ("b", 3),
        ("c", 2),
        ("d", 2),
        ("c", 3)
      ).map(i => Row(i._1, i._2)))

    checkAnswer(
      sql(
      """
        |select area, rank() over (partition by area order by month) as c1
        |from windowData group by product, area, month order by product, area
      """.stripMargin),
      Seq(
        ("a", 1),
        ("b", 1),
        ("b", 2),
        ("c", 1),
        ("d", 1),
        ("c", 2)
      ).map(i => Row(i._1, i._2)))

    checkAnswer(
      sql(
        """
          |select area, sum(product) / sum(sum(product)) over (partition by area) as c1
          |from windowData group by area, month order by month, c1
        """.stripMargin),
      Seq(
        ("d", 1.0),
        ("a", 1.0),
        ("b", 0.4666666666666667),
        ("b", 0.5333333333333333),
        ("c", 0.45),
        ("c", 0.55)
      ).map(i => Row(i._1, i._2)))
  }

  // todo: fix this test case by reimplementing the function ResolveAggregateFunctions
  ignore("window function: Pushing aggregate Expressions in Sort to Aggregate") {
    val data = Seq(
      WindowData(1, "d", 10),
      WindowData(2, "a", 6),
      WindowData(3, "b", 7),
      WindowData(4, "b", 8),
      WindowData(5, "c", 9),
      WindowData(6, "c", 11)
    )
    sparkContext.parallelize(data).toDF().registerTempTable("windowData")

    checkAnswer(
      sql(
        """
          |select area, sum(product) over () as c from windowData
          |where product > 3 group by area, product
          |having avg(month) > 0 order by avg(month), product
        """.stripMargin),
      Seq(
        ("a", 51),
        ("b", 51),
        ("b", 51),
        ("c", 51),
        ("c", 51),
        ("d", 51)
      ).map(i => Row(i._1, i._2)))
  }

  test("window function: multiple window expressions in a single expression") {
    val nums = sparkContext.parallelize(1 to 10).map(x => (x, x % 2)).toDF("x", "y")
    nums.registerTempTable("nums")

    val expected =
      Row(1, 1, 1, 55, 1, 57) ::
      Row(0, 2, 3, 55, 2, 60) ::
      Row(1, 3, 6, 55, 4, 65) ::
      Row(0, 4, 10, 55, 6, 71) ::
      Row(1, 5, 15, 55, 9, 79) ::
      Row(0, 6, 21, 55, 12, 88) ::
      Row(1, 7, 28, 55, 16, 99) ::
      Row(0, 8, 36, 55, 20, 111) ::
      Row(1, 9, 45, 55, 25, 125) ::
      Row(0, 10, 55, 55, 30, 140) :: Nil

    val actual = sql(
      """
        |SELECT
        |  y,
        |  x,
        |  sum(x) OVER w1 AS running_sum,
        |  sum(x) OVER w2 AS total_sum,
        |  sum(x) OVER w3 AS running_sum_per_y,
        |  ((sum(x) OVER w1) + (sum(x) OVER w2) + (sum(x) OVER w3)) as combined2
        |FROM nums
        |WINDOW w1 AS (ORDER BY x ROWS BETWEEN UnBOUNDED PRECEDiNG AND CuRRENT RoW),
        |       w2 AS (ORDER BY x ROWS BETWEEN UNBOUNDED PRECEDING AND UNBOuNDED FoLLOWING),
        |       w3 AS (PARTITION BY y ORDER BY x ROWS BETWEEN UNBOUNDED PRECEDING AND CURRENT ROW)
      """.stripMargin)

    checkAnswer(actual, expected)

    dropTempTable("nums")
  }

  test("test case key when") {
    (1 to 5).map(i => (i, i.toString)).toDF("k", "v").registerTempTable("t")
    checkAnswer(
      sql("SELECT CASE k WHEN 2 THEN 22 WHEN 4 THEN 44 ELSE 0 END, v FROM t"),
      Row(0, "1") :: Row(22, "2") :: Row(0, "3") :: Row(44, "4") :: Row(0, "5") :: Nil)
  }

  test("SPARK-7595: Window will cause resolve failed with self join") {
    sql("SELECT * FROM src") // Force loading of src table.

    checkAnswer(sql(
      """
        |with
        | v1 as (select key, count(value) over (partition by key) cnt_val from src),
        | v2 as (select v1.key, v1_lag.cnt_val from v1, v1 v1_lag where v1.key = v1_lag.key)
        | select * from v2 order by key limit 1
      """.stripMargin), Row(0, 3))
  }

  test("SPARK-7269 Check analysis failed in case in-sensitive") {
    Seq(1, 2, 3).map { i =>
      (i.toString, i.toString)
    }.toDF("key", "value").registerTempTable("df_analysis")
    sql("SELECT kEy from df_analysis group by key").collect()
    sql("SELECT kEy+3 from df_analysis group by key+3").collect()
    sql("SELECT kEy+3, a.kEy, A.kEy from df_analysis A group by key").collect()
    sql("SELECT cast(kEy+1 as Int) from df_analysis A group by cast(key+1 as int)").collect()
    sql("SELECT cast(kEy+1 as Int) from df_analysis A group by key+1").collect()
    sql("SELECT 2 from df_analysis A group by key+1").collect()
    intercept[AnalysisException] {
      sql("SELECT kEy+1 from df_analysis group by key+3")
    }
    intercept[AnalysisException] {
      sql("SELECT cast(key+2 as Int) from df_analysis A group by cast(key+1 as int)")
    }
  }

  test("Cast STRING to BIGINT") {
    checkAnswer(sql("SELECT CAST('775983671874188101' as BIGINT)"), Row(775983671874188101L))
  }

  // `Math.exp(1.0)` has different result for different jdk version, so not use createQueryTest
  test("udf_java_method") {
    checkAnswer(sql(
      """
        |SELECT java_method("java.lang.String", "valueOf", 1),
        |       java_method("java.lang.String", "isEmpty"),
        |       java_method("java.lang.Math", "max", 2, 3),
        |       java_method("java.lang.Math", "min", 2, 3),
        |       java_method("java.lang.Math", "round", 2.5D),
        |       java_method("java.lang.Math", "exp", 1.0D),
        |       java_method("java.lang.Math", "floor", 1.9D)
        |FROM src tablesample (1 rows)
      """.stripMargin),
      Row(
        "1",
        "true",
        java.lang.Math.max(2, 3).toString,
        java.lang.Math.min(2, 3).toString,
        java.lang.Math.round(2.5).toString,
        java.lang.Math.exp(1.0).toString,
        java.lang.Math.floor(1.9).toString))
  }

  test("dynamic partition value test") {
    try {
      sql("set hive.exec.dynamic.partition.mode=nonstrict")
      // date
      sql("drop table if exists dynparttest1")
      sql("create table dynparttest1 (value int) partitioned by (pdate date)")
      sql(
        """
          |insert into table dynparttest1 partition(pdate)
          | select count(*), cast('2015-05-21' as date) as pdate from src
        """.stripMargin)
      checkAnswer(
        sql("select * from dynparttest1"),
        Seq(Row(500, java.sql.Date.valueOf("2015-05-21"))))

      // decimal
      sql("drop table if exists dynparttest2")
      sql("create table dynparttest2 (value int) partitioned by (pdec decimal(5, 1))")
      sql(
        """
          |insert into table dynparttest2 partition(pdec)
          | select count(*), cast('100.12' as decimal(5, 1)) as pdec from src
        """.stripMargin)
      checkAnswer(
        sql("select * from dynparttest2"),
        Seq(Row(500, new java.math.BigDecimal("100.1"))))
    } finally {
      sql("drop table if exists dynparttest1")
      sql("drop table if exists dynparttest2")
      sql("set hive.exec.dynamic.partition.mode=strict")
    }
  }

  test("Call add jar in a different thread (SPARK-8306)") {
    @volatile var error: Option[Throwable] = None
    val thread = new Thread {
      override def run() {
        // To make sure this test works, this jar should not be loaded in another place.
        sql(
          s"ADD JAR ${hiveContext.getHiveFile("hive-contrib-0.13.1.jar").getCanonicalPath()}")
        try {
          sql(
            """
              |CREATE TEMPORARY FUNCTION example_max
              |AS 'org.apache.hadoop.hive.contrib.udaf.example.UDAFExampleMax'
            """.stripMargin)
        } catch {
          case throwable: Throwable =>
            error = Some(throwable)
        }
      }
    }
    thread.start()
    thread.join()
    error match {
      case Some(throwable) =>
        fail("CREATE TEMPORARY FUNCTION should not fail.", throwable)
      case None => // OK
    }
  }

  test("SPARK-6785: HiveQuerySuite - Date comparison test 2") {
    checkAnswer(
      sql("SELECT CAST(CAST(0 AS timestamp) AS date) > CAST(0 AS timestamp) FROM src LIMIT 1"),
      Row(false))
  }

  test("SPARK-6785: HiveQuerySuite - Date cast") {
    // new Date(0) == 1970-01-01 00:00:00.0 GMT == 1969-12-31 16:00:00.0 PST
    checkAnswer(
      sql(
        """
          | SELECT
          | CAST(CAST(0 AS timestamp) AS date),
          | CAST(CAST(CAST(0 AS timestamp) AS date) AS string),
          | CAST(0 AS timestamp),
          | CAST(CAST(0 AS timestamp) AS string),
          | CAST(CAST(CAST('1970-01-01 23:00:00' AS timestamp) AS date) AS timestamp)
          | FROM src LIMIT 1
        """.stripMargin),
      Row(
        Date.valueOf("1969-12-31"),
        String.valueOf("1969-12-31"),
        Timestamp.valueOf("1969-12-31 16:00:00"),
        String.valueOf("1969-12-31 16:00:00"),
        Timestamp.valueOf("1970-01-01 00:00:00")))

  }

  test("SPARK-8588 HiveTypeCoercion.inConversion fires too early") {
    val df =
      createDataFrame(Seq((1, "2014-01-01"), (2, "2015-01-01"), (3, "2016-01-01")))
    df.toDF("id", "datef").registerTempTable("test_SPARK8588")
    checkAnswer(
      sql(
        """
          |select id, concat(year(datef))
          |from test_SPARK8588 where concat(year(datef), ' year') in ('2015 year', '2014 year')
        """.stripMargin),
      Row(1, "2014") :: Row(2, "2015") :: Nil
    )
    dropTempTable("test_SPARK8588")
  }

  test("SPARK-9371: fix the support for special chars in column names for hive context") {
    read.json(sparkContext.makeRDD(
      """{"a": {"c.b": 1}, "b.$q": [{"a@!.q": 1}], "q.w": {"w.i&": [1]}}""" :: Nil))
      .registerTempTable("t")

    checkAnswer(sql("SELECT a.`c.b`, `b.$q`[0].`a@!.q`, `q.w`.`w.i&`[0] FROM t"), Row(1, 1, 1))
  }

  test("Convert hive interval term into Literal of CalendarIntervalType") {
    checkAnswer(sql("select interval '10-9' year to month"),
      Row(CalendarInterval.fromString("interval 10 years 9 months")))
    checkAnswer(sql("select interval '20 15:40:32.99899999' day to second"),
      Row(CalendarInterval.fromString("interval 2 weeks 6 days 15 hours 40 minutes " +
        "32 seconds 99 milliseconds 899 microseconds")))
    checkAnswer(sql("select interval '30' year"),
      Row(CalendarInterval.fromString("interval 30 years")))
    checkAnswer(sql("select interval '25' month"),
      Row(CalendarInterval.fromString("interval 25 months")))
    checkAnswer(sql("select interval '-100' day"),
      Row(CalendarInterval.fromString("interval -14 weeks -2 days")))
    checkAnswer(sql("select interval '40' hour"),
      Row(CalendarInterval.fromString("interval 1 days 16 hours")))
    checkAnswer(sql("select interval '80' minute"),
      Row(CalendarInterval.fromString("interval 1 hour 20 minutes")))
    checkAnswer(sql("select interval '299.889987299' second"),
      Row(CalendarInterval.fromString(
        "interval 4 minutes 59 seconds 889 milliseconds 987 microseconds")))
  }

  test("specifying database name for a temporary table is not allowed") {
    withTempPath { dir =>
      val path = dir.getCanonicalPath
      val df = sparkContext.parallelize(1 to 10).map(i => (i, i.toString)).toDF("num", "str")
      df
        .write
        .format("parquet")
        .save(path)

      // We don't support creating a temporary table while specifying a database
      val message = intercept[AnalysisException] {
        sqlContext.sql(
          s"""
          |CREATE TEMPORARY TABLE db.t
          |USING parquet
          |OPTIONS (
          |  path '$path'
          |)
        """.stripMargin)
      }.getMessage

      // If you use backticks to quote the name then it's OK.
      sqlContext.sql(
        s"""
          |CREATE TEMPORARY TABLE `db.t`
          |USING parquet
          |OPTIONS (
          |  path '$path'
          |)
        """.stripMargin)
      checkAnswer(sqlContext.table("`db.t`"), df)
    }
  }

  test("SPARK-10593 same column names in lateral view") {
    val df = sqlContext.sql(
    """
      |select
      |insideLayer2.json as a2
      |from (select '{"layer1": {"layer2": "text inside layer 2"}}' json) test
      |lateral view json_tuple(json, 'layer1') insideLayer1 as json
      |lateral view json_tuple(insideLayer1.json, 'layer2') insideLayer2 as json
    """.stripMargin
    )

    checkAnswer(df, Row("text inside layer 2") :: Nil)
  }

  test("SPARK-10310: " +
    "script transformation using default input/output SerDe and record reader/writer") {
    sqlContext
      .range(5)
      .selectExpr("id AS a", "id AS b")
      .registerTempTable("test")

    checkAnswer(
      sql(
        """FROM(
          |  FROM test SELECT TRANSFORM(a, b)
          |  USING 'python src/test/resources/data/scripts/test_transform.py "\t"'
          |  AS (c STRING, d STRING)
          |) t
          |SELECT c
        """.stripMargin),
      (0 until 5).map(i => Row(i + "#")))
  }

  test("SPARK-10310: script transformation using LazySimpleSerDe") {
    sqlContext
      .range(5)
      .selectExpr("id AS a", "id AS b")
      .registerTempTable("test")

    val df = sql(
      """FROM test
        |SELECT TRANSFORM(a, b)
        |ROW FORMAT SERDE 'org.apache.hadoop.hive.serde2.lazy.LazySimpleSerDe'
        |WITH SERDEPROPERTIES('field.delim' = '|')
        |USING 'python src/test/resources/data/scripts/test_transform.py "|"'
        |AS (c STRING, d STRING)
        |ROW FORMAT SERDE 'org.apache.hadoop.hive.serde2.lazy.LazySimpleSerDe'
        |WITH SERDEPROPERTIES('field.delim' = '|')
      """.stripMargin)

    checkAnswer(df, (0 until 5).map(i => Row(i + "#", i + "#")))
  }

  test("SPARK-10741: Sort on Aggregate using parquet") {
    withTable("test10741") {
      withTempTable("src") {
        Seq("a" -> 5, "a" -> 9, "b" -> 6).toDF().registerTempTable("src")
        sql("CREATE TABLE test10741(c1 STRING, c2 INT) STORED AS PARQUET AS SELECT * FROM src")
      }

      checkAnswer(sql(
        """
          |SELECT c1, AVG(c2) AS c_avg
          |FROM test10741
          |GROUP BY c1
          |HAVING (AVG(c2) > 5) ORDER BY c1
        """.stripMargin), Row("a", 7.0) :: Row("b", 6.0) :: Nil)

      checkAnswer(sql(
        """
          |SELECT c1, AVG(c2) AS c_avg
          |FROM test10741
          |GROUP BY c1
          |ORDER BY AVG(c2)
        """.stripMargin), Row("b", 6.0) :: Row("a", 7.0) :: Nil)
    }
  }

  test("run sql directly on files") {
    val df = sqlContext.range(100).toDF()
    withTempPath(f => {
      df.write.parquet(f.getCanonicalPath)
      checkAnswer(sql(s"select id from parquet.`${f.getCanonicalPath}`"),
        df)
      checkAnswer(sql(s"select id from `org.apache.spark.sql.parquet`.`${f.getCanonicalPath}`"),
        df)
      checkAnswer(sql(s"select a.id from parquet.`${f.getCanonicalPath}` as a"),
        df)
    })
  }

  test("correctly parse CREATE VIEW statement") {
    withSQLConf(SQLConf.NATIVE_VIEW.key -> "true") {
      withTable("jt") {
        val df = (1 until 10).map(i => i -> i).toDF("i", "j")
        df.write.format("json").saveAsTable("jt")
        sql(
          """CREATE VIEW IF NOT EXISTS
            |default.testView (c1 COMMENT 'blabla', c2 COMMENT 'blabla')
            |COMMENT 'blabla'
            |TBLPROPERTIES ('a' = 'b')
            |AS SELECT * FROM jt""".stripMargin)
        checkAnswer(sql("SELECT c1, c2 FROM testView ORDER BY c1"), (1 to 9).map(i => Row(i, i)))
        sql("DROP VIEW testView")
      }
    }
  }

  test("correctly handle CREATE VIEW IF NOT EXISTS") {
    withSQLConf(SQLConf.NATIVE_VIEW.key -> "true") {
      withTable("jt", "jt2") {
        sqlContext.range(1, 10).write.format("json").saveAsTable("jt")
        sql("CREATE VIEW testView AS SELECT id FROM jt")

        val df = (1 until 10).map(i => i -> i).toDF("i", "j")
        df.write.format("json").saveAsTable("jt2")
        sql("CREATE VIEW IF NOT EXISTS testView AS SELECT * FROM jt2")

        // make sure our view doesn't change.
        checkAnswer(sql("SELECT * FROM testView ORDER BY id"), (1 to 9).map(i => Row(i)))
        sql("DROP VIEW testView")
      }
    }
  }

  Seq(true, false).foreach { enabled =>
    val prefix = (if (enabled) "With" else "Without") + " canonical native view: "
    test(s"$prefix correctly handle CREATE OR REPLACE VIEW") {
      withSQLConf(
        SQLConf.NATIVE_VIEW.key -> "true", SQLConf.CANONICAL_NATIVE_VIEW.key -> enabled.toString) {
        withTable("jt", "jt2") {
          sqlContext.range(1, 10).write.format("json").saveAsTable("jt")
          sql("CREATE OR REPLACE VIEW testView AS SELECT id FROM jt")
          checkAnswer(sql("SELECT * FROM testView ORDER BY id"), (1 to 9).map(i => Row(i)))

          val df = (1 until 10).map(i => i -> i).toDF("i", "j")
          df.write.format("json").saveAsTable("jt2")
          sql("CREATE OR REPLACE VIEW testView AS SELECT * FROM jt2")
          // make sure the view has been changed.
          checkAnswer(sql("SELECT * FROM testView ORDER BY i"), (1 to 9).map(i => Row(i, i)))

          sql("DROP VIEW testView")

          val e = intercept[AnalysisException] {
            sql("CREATE OR REPLACE VIEW IF NOT EXISTS testView AS SELECT id FROM jt")
          }
          assert(e.message.contains("not allowed to define a view"))
        }
      }
    }

    test(s"$prefix correctly handle ALTER VIEW") {
      withSQLConf(
        SQLConf.NATIVE_VIEW.key -> "true", SQLConf.CANONICAL_NATIVE_VIEW.key -> enabled.toString) {
        withTable("jt", "jt2") {
          withView("testView") {
            sqlContext.range(1, 10).write.format("json").saveAsTable("jt")
            sql("CREATE VIEW testView AS SELECT id FROM jt")

            val df = (1 until 10).map(i => i -> i).toDF("i", "j")
            df.write.format("json").saveAsTable("jt2")
            sql("ALTER VIEW testView AS SELECT * FROM jt2")
            // make sure the view has been changed.
            checkAnswer(sql("SELECT * FROM testView ORDER BY i"), (1 to 9).map(i => Row(i, i)))
          }
        }
      }
    }

    test(s"$prefix create hive view for json table") {
      // json table is not hive-compatible, make sure the new flag fix it.
      withSQLConf(
        SQLConf.NATIVE_VIEW.key -> "true", SQLConf.CANONICAL_NATIVE_VIEW.key -> enabled.toString) {
        withTable("jt") {
          withView("testView") {
            sqlContext.range(1, 10).write.format("json").saveAsTable("jt")
            sql("CREATE VIEW testView AS SELECT id FROM jt")
            checkAnswer(sql("SELECT * FROM testView ORDER BY id"), (1 to 9).map(i => Row(i)))
          }
        }
      }
    }

    test(s"$prefix create hive view for partitioned parquet table") {
      // partitioned parquet table is not hive-compatible, make sure the new flag fix it.
      withSQLConf(
        SQLConf.NATIVE_VIEW.key -> "true", SQLConf.CANONICAL_NATIVE_VIEW.key -> enabled.toString) {
        withTable("parTable") {
          withView("testView") {
            val df = Seq(1 -> "a").toDF("i", "j")
            df.write.format("parquet").partitionBy("i").saveAsTable("parTable")
            sql("CREATE VIEW testView AS SELECT i, j FROM parTable")
            checkAnswer(sql("SELECT * FROM testView"), Row(1, "a"))
          }
        }
      }
    }
  }

  test("CTE within view") {
    withSQLConf(
      SQLConf.NATIVE_VIEW.key -> "true", SQLConf.CANONICAL_NATIVE_VIEW.key -> "true") {
      withView("cte_view") {
        sql("CREATE VIEW cte_view AS WITH w AS (SELECT 1 AS n) SELECT n FROM w")
        checkAnswer(sql("SELECT * FROM cte_view"), Row(1))
      }
    }
  }

  test("Using view after switching current database") {
    withSQLConf(
      SQLConf.NATIVE_VIEW.key -> "true", SQLConf.CANONICAL_NATIVE_VIEW.key -> "true") {
      withView("v") {
        sql("CREATE VIEW v AS SELECT * FROM src")
        withTempDatabase { db =>
          activateDatabase(db) {
            // Should look up table `src` in database `default`.
            checkAnswer(sql("SELECT * FROM default.v"), sql("SELECT * FROM default.src"))

            // The new `src` table shouldn't be scanned.
            sql("CREATE TABLE src(key INT, value STRING)")
            checkAnswer(sql("SELECT * FROM default.v"), sql("SELECT * FROM default.src"))
          }
        }
      }
    }
  }

  test("Using view after adding more columns") {
    withSQLConf(
      SQLConf.NATIVE_VIEW.key -> "true", SQLConf.CANONICAL_NATIVE_VIEW.key -> "true") {
      withTable("add_col") {
        sqlContext.range(10).write.saveAsTable("add_col")
        withView("v") {
          sql("CREATE VIEW v AS SELECT * FROM add_col")
          sqlContext.range(10).select('id, 'id as 'a).write.mode("overwrite").saveAsTable("add_col")
          checkAnswer(sql("SELECT * FROM v"), sqlContext.range(10).toDF())
        }
      }
    }
  }

  test("create hive view for joined tables") {
    // make sure the new flag can handle some complex cases like join and schema change.
    withSQLConf(SQLConf.NATIVE_VIEW.key -> "true") {
      withTable("jt1", "jt2") {
        sqlContext.range(1, 10).toDF("id1").write.format("json").saveAsTable("jt1")
        sqlContext.range(1, 10).toDF("id2").write.format("json").saveAsTable("jt2")
        sql("CREATE VIEW testView AS SELECT * FROM jt1 JOIN jt2 ON id1 == id2")
        checkAnswer(sql("SELECT * FROM testView ORDER BY id1"), (1 to 9).map(i => Row(i, i)))

        val df = (1 until 10).map(i => i -> i).toDF("id1", "newCol")
        df.write.format("json").mode(SaveMode.Overwrite).saveAsTable("jt1")
        checkAnswer(sql("SELECT * FROM testView ORDER BY id1"), (1 to 9).map(i => Row(i, i)))

        sql("DROP VIEW testView")
      }
    }
  }

  test("SPARK-8976 Wrong Result for Rollup #1") {
    checkAnswer(sql(
      "SELECT count(*) AS cnt, key % 5, grouping_id() FROM src GROUP BY key%5 WITH ROLLUP"),
      Seq(
        (113, 3, 0),
        (91, 0, 0),
        (500, null, 1),
        (84, 1, 0),
        (105, 2, 0),
        (107, 4, 0)
      ).map(i => Row(i._1, i._2, i._3)))
  }

  test("SPARK-8976 Wrong Result for Rollup #2") {
    checkAnswer(sql(
      """
        |SELECT count(*) AS cnt, key % 5 AS k1, key-5 AS k2, grouping_id() AS k3
        |FROM src GROUP BY key%5, key-5
        |WITH ROLLUP ORDER BY cnt, k1, k2, k3 LIMIT 10
      """.stripMargin),
      Seq(
        (1, 0, 5, 0),
        (1, 0, 15, 0),
        (1, 0, 25, 0),
        (1, 0, 60, 0),
        (1, 0, 75, 0),
        (1, 0, 80, 0),
        (1, 0, 100, 0),
        (1, 0, 140, 0),
        (1, 0, 145, 0),
        (1, 0, 150, 0)
      ).map(i => Row(i._1, i._2, i._3, i._4)))
  }

  test("SPARK-8976 Wrong Result for Rollup #3") {
    checkAnswer(sql(
      """
        |SELECT count(*) AS cnt, key % 5 AS k1, key-5 AS k2, grouping_id() AS k3
        |FROM (SELECT key, key%2, key - 5 FROM src) t GROUP BY key%5, key-5
        |WITH ROLLUP ORDER BY cnt, k1, k2, k3 LIMIT 10
      """.stripMargin),
      Seq(
        (1, 0, 5, 0),
        (1, 0, 15, 0),
        (1, 0, 25, 0),
        (1, 0, 60, 0),
        (1, 0, 75, 0),
        (1, 0, 80, 0),
        (1, 0, 100, 0),
        (1, 0, 140, 0),
        (1, 0, 145, 0),
        (1, 0, 150, 0)
      ).map(i => Row(i._1, i._2, i._3, i._4)))
  }

  test("SPARK-8976 Wrong Result for CUBE #1") {
    checkAnswer(sql(
      "SELECT count(*) AS cnt, key % 5, grouping_id() FROM src GROUP BY key%5 WITH CUBE"),
      Seq(
        (113, 3, 0),
        (91, 0, 0),
        (500, null, 1),
        (84, 1, 0),
        (105, 2, 0),
        (107, 4, 0)
      ).map(i => Row(i._1, i._2, i._3)))
  }

  test("SPARK-8976 Wrong Result for CUBE #2") {
    checkAnswer(sql(
      """
        |SELECT count(*) AS cnt, key % 5 AS k1, key-5 AS k2, grouping_id() AS k3
        |FROM (SELECT key, key%2, key - 5 FROM src) t GROUP BY key%5, key-5
        |WITH CUBE ORDER BY cnt, k1, k2, k3 LIMIT 10
      """.stripMargin),
    Seq(
      (1, null, -3, 2),
      (1, null, -1, 2),
      (1, null, 3, 2),
      (1, null, 4, 2),
      (1, null, 5, 2),
      (1, null, 6, 2),
      (1, null, 12, 2),
      (1, null, 14, 2),
      (1, null, 15, 2),
      (1, null, 22, 2)
    ).map(i => Row(i._1, i._2, i._3, i._4)))
  }

  test("SPARK-8976 Wrong Result for GroupingSet") {
    checkAnswer(sql(
      """
        |SELECT count(*) AS cnt, key % 5 AS k1, key-5 AS k2, grouping_id() AS k3
        |FROM (SELECT key, key%2, key - 5 FROM src) t GROUP BY key%5, key-5
        |GROUPING SETS (key%5, key-5) ORDER BY cnt, k1, k2, k3 LIMIT 10
      """.stripMargin),
    Seq(
      (1, null, -3, 2),
      (1, null, -1, 2),
      (1, null, 3, 2),
      (1, null, 4, 2),
      (1, null, 5, 2),
      (1, null, 6, 2),
      (1, null, 12, 2),
      (1, null, 14, 2),
      (1, null, 15, 2),
      (1, null, 22, 2)
    ).map(i => Row(i._1, i._2, i._3, i._4)))
  }

  test("SPARK-10562: partition by column with mixed case name") {
    withTable("tbl10562") {
      val df = Seq(2012 -> "a").toDF("Year", "val")
      df.write.partitionBy("Year").saveAsTable("tbl10562")
      checkAnswer(sql("SELECT year FROM tbl10562"), Row(2012))
      checkAnswer(sql("SELECT Year FROM tbl10562"), Row(2012))
      checkAnswer(sql("SELECT yEAr FROM tbl10562"), Row(2012))
      checkAnswer(sql("SELECT val FROM tbl10562 WHERE Year > 2015"), Nil)
      checkAnswer(sql("SELECT val FROM tbl10562 WHERE Year == 2012"), Row("a"))
    }
  }

  test("SPARK-11453: append data to partitioned table") {
    withTable("tbl11453") {
      Seq("1" -> "10", "2" -> "20").toDF("i", "j")
        .write.partitionBy("i").saveAsTable("tbl11453")

      Seq("3" -> "30").toDF("i", "j")
        .write.mode(SaveMode.Append).partitionBy("i").saveAsTable("tbl11453")
      checkAnswer(
        sqlContext.read.table("tbl11453").select("i", "j").orderBy("i"),
        Row("1", "10") :: Row("2", "20") :: Row("3", "30") :: Nil)

      // make sure case sensitivity is correct.
      Seq("4" -> "40").toDF("i", "j")
        .write.mode(SaveMode.Append).partitionBy("I").saveAsTable("tbl11453")
      checkAnswer(
        sqlContext.read.table("tbl11453").select("i", "j").orderBy("i"),
        Row("1", "10") :: Row("2", "20") :: Row("3", "30") :: Row("4", "40") :: Nil)
    }
  }

  test("SPARK-11590: use native json_tuple in lateral view") {
    checkAnswer(sql(
      """
        |SELECT a, b
        |FROM (SELECT '{"f1": "value1", "f2": 12}' json) test
        |LATERAL VIEW json_tuple(json, 'f1', 'f2') jt AS a, b
      """.stripMargin), Row("value1", "12"))

    // we should use `c0`, `c1`... as the name of fields if no alias is provided, to follow hive.
    checkAnswer(sql(
      """
        |SELECT c0, c1
        |FROM (SELECT '{"f1": "value1", "f2": 12}' json) test
        |LATERAL VIEW json_tuple(json, 'f1', 'f2') jt
      """.stripMargin), Row("value1", "12"))

    // we can also use `json_tuple` in project list.
    checkAnswer(sql(
      """
        |SELECT json_tuple(json, 'f1', 'f2')
        |FROM (SELECT '{"f1": "value1", "f2": 12}' json) test
      """.stripMargin), Row("value1", "12"))

    // we can also mix `json_tuple` with other project expressions.
    checkAnswer(sql(
      """
        |SELECT json_tuple(json, 'f1', 'f2'), 3.14, str
        |FROM (SELECT '{"f1": "value1", "f2": 12}' json, 'hello' as str) test
      """.stripMargin), Row("value1", "12", BigDecimal("3.14"), "hello"))
  }

  test("multi-insert with lateral view") {
    withTempTable("t1") {
      sqlContext.range(10)
        .select(array($"id", $"id" + 1).as("arr"), $"id")
        .registerTempTable("source")
      withTable("dest1", "dest2") {
        sql("CREATE TABLE dest1 (i INT)")
        sql("CREATE TABLE dest2 (i INT)")
        sql(
          """
            |FROM source
            |INSERT OVERWRITE TABLE dest1
            |SELECT id
            |WHERE id > 3
            |INSERT OVERWRITE TABLE dest2
            |select col LATERAL VIEW EXPLODE(arr) exp AS col
            |WHERE col > 3
          """.stripMargin)

        checkAnswer(
          sqlContext.table("dest1"),
          sql("SELECT id FROM source WHERE id > 3"))
        checkAnswer(
          sqlContext.table("dest2"),
          sql("SELECT col FROM source LATERAL VIEW EXPLODE(arr) exp AS col WHERE col > 3"))
      }
    }
  }

<<<<<<< HEAD
  test("show tables") {
    withTable("show1a", "show2b") {
      sql("CREATE TABLE show1a(c1 int)")
      sql("CREATE TABLE show2b(c2 int)")
      checkAnswer(
        sql("SHOW TABLES IN default 'show1*'"),
        Row("show1a", false) :: Nil)
      checkAnswer(
        sql("SHOW TABLES IN default 'show1*|show2*'"),
        Row("show1a", false) ::
          Row("show2b", false) :: Nil)
      checkAnswer(
        sql("SHOW TABLES 'show1*|show2*'"),
        Row("show1a", false) ::
          Row("show2b", false) :: Nil)
      assert(
        sql("SHOW TABLES").count() >= 2)
      assert(
        sql("SHOW TABLES IN default").count() >= 2)
    }
=======
  test("SPARK-trim") {
    withTable("trimTb") {
      Seq(("one  ", 1), ("otwo", 2)).toDF("k", "v").write.saveAsTable("trimTb")

      checkAnswer(sql(
        """
          |SELECT trim(BOTH ' ' FROM k) FROM trimTb
        """.stripMargin), Row("one") :: Row("otwo") :: Nil)

      checkAnswer(sql(
        """
          |SELECT trim(BOTH 'o' FROM k) FROM trimTb
        """.stripMargin), Row("ne  ") :: Row("tw") :: Nil)

      checkAnswer(sql(
        """
          |SELECT trim(LEADING ' ' FROM k) FROM trimTb
        """.stripMargin), Row("one  ") :: Row("otwo") :: Nil)

      checkAnswer(sql(
        """
          |SELECT trim(LEADING 'o' FROM k) FROM trimTb
        """.stripMargin), Row("ne  ") :: Row("two") :: Nil)

      checkAnswer(sql(
        """
          |SELECT trim(TRAILING ' ' FROM k) FROM trimTb
        """.stripMargin), Row("one") :: Row("otwo") :: Nil)

      checkAnswer(sql(
        """
          |SELECT trim(TRAILING 'o' FROM k) FROM trimTb
        """.stripMargin), Row("one  ") :: Row("otw") :: Nil)

    }

>>>>>>> 950828af
  }
}<|MERGE_RESOLUTION|>--- conflicted
+++ resolved
@@ -63,6 +63,7 @@
  * valid, but Hive currently cannot execute it.
  */
 class SQLQuerySuite extends QueryTest with SQLTestUtils with TestHiveSingleton {
+
   import hiveContext._
   import hiveContext.implicits._
 
@@ -299,14 +300,14 @@
           if (!isDataSourceParquet) {
             fail(
               s"${classOf[MetastoreRelation].getCanonicalName} is expected, but found " +
-              s"${HadoopFsRelation.getClass.getCanonicalName}.")
+                s"${HadoopFsRelation.getClass.getCanonicalName}.")
           }
 
         case r: MetastoreRelation =>
           if (isDataSourceParquet) {
             fail(
               s"${HadoopFsRelation.getClass.getCanonicalName} is expected, but found " +
-              s"${classOf[MetastoreRelation].getCanonicalName}.")
+                s"${classOf[MetastoreRelation].getCanonicalName}.")
           }
       }
     }
@@ -333,15 +334,15 @@
       assert(
         message.contains("Cannot specify database name in a CTAS statement"),
         "When spark.sql.hive.convertCTAS is true, we should not allow " +
-            "database name specified.")
+          "database name specified.")
 
       sql("CREATE TABLE ctas1 stored as textfile" +
-          " AS SELECT key k, value FROM src ORDER BY k, value")
+        " AS SELECT key k, value FROM src ORDER BY k, value")
       checkRelation("ctas1", true)
       sql("DROP TABLE ctas1")
 
       sql("CREATE TABLE ctas1 stored as sequencefile" +
-            " AS SELECT key k, value FROM src ORDER BY k, value")
+        " AS SELECT key k, value FROM src ORDER BY k, value")
       checkRelation("ctas1", true)
       sql("DROP TABLE ctas1")
 
@@ -495,7 +496,8 @@
   test("ordering not in agg") {
     checkAnswer(
       sql("SELECT key FROM src GROUP BY key, value ORDER BY value"),
-      sql("""
+      sql(
+        """
         SELECT key
         FROM (
           SELECT key, value
@@ -762,7 +764,8 @@
     val data = (1 to 5).map { i => (i, i) }
     data.toDF("key", "value").registerTempTable("test")
     checkAnswer(
-      sql("""FROM
+      sql(
+        """FROM
           |(FROM test SELECT TRANSFORM(key, value) USING 'cat' AS (`thing1` int, thing2 string)) t
           |SELECT thing1 + 1
         """.stripMargin), (2 to 6).map(i => Row(i)))
@@ -816,12 +819,12 @@
           |from windowData group by month, area
         """.stripMargin),
       Seq(
-        ("a", 5, 5d/11),
-        ("a", 6, 6d/11),
-        ("b", 7, 7d/15),
-        ("b", 8, 8d/15),
-        ("c", 10, 10d/19),
-        ("c", 9, 9d/19)
+        ("a", 5, 5d / 11),
+        ("a", 6, 6d / 11),
+        ("b", 7, 7d / 15),
+        ("b", 8, 8d / 15),
+        ("c", 10, 10d / 19),
+        ("c", 9, 9d / 19)
       ).map(i => Row(i._1, i._2, i._3)))
 
     checkAnswer(
@@ -831,12 +834,12 @@
           |from windowData group by month, area
         """.stripMargin),
       Seq(
-        ("a", 5, 5d/9),
-        ("a", 6, 6d/9),
-        ("b", 7, 7d/13),
-        ("b", 8, 8d/13),
-        ("c", 10, 10d/17),
-        ("c", 9, 9d/17)
+        ("a", 5, 5d / 9),
+        ("a", 6, 6d / 9),
+        ("b", 7, 7d / 13),
+        ("b", 8, 8d / 13),
+        ("c", 10, 10d / 17),
+        ("c", 9, 9d / 17)
       ).map(i => Row(i._1, i._2, i._3)))
   }
 
@@ -1025,7 +1028,7 @@
 
     checkAnswer(
       sql(
-      """
+        """
         |select area, rank() over (partition by area order by month) as c1
         |from windowData group by product, area, month order by product, area
       """.stripMargin),
@@ -1684,11 +1687,13 @@
         |SELECT count(*) AS cnt, key % 5 AS k1, key-5 AS k2, grouping_id() AS k3
         |FROM (SELECT key, key%2, key - 5 FROM src) t GROUP BY key%5, key-5
         |WITH CUBE ORDER BY cnt, k1, k2, k3 LIMIT 10
-      """.stripMargin),
+      """.
+        stripMargin),
     Seq(
       (1, null, -3, 2),
       (1, null, -1, 2),
-      (1, null, 3, 2),
+      (1
+        , null, 3, 2),
       (1, null, 4, 2),
       (1, null, 5, 2),
       (1, null, 6, 2),
@@ -1705,16 +1710,19 @@
         |SELECT count(*) AS cnt, key % 5 AS k1, key-5 AS k2, grouping_id() AS k3
         |FROM (SELECT key, key%2, key - 5 FROM src) t GROUP BY key%5, key-5
         |GROUPING SETS (key%5, key-5) ORDER BY cnt, k1, k2, k3 LIMIT 10
-      """.stripMargin),
-    Seq(
+      """.
+        stripMargin),
+      Seq(
       (1, null, -3, 2),
-      (1, null, -1, 2),
-      (1, null, 3, 2),
+      (1, null, -1
+        , 2),
+      (1,
+        null, 3, 2),
       (1, null, 4, 2),
       (1, null, 5, 2),
       (1, null, 6, 2),
-      (1, null, 12, 2),
-      (1, null, 14, 2),
+        (1, null, 12, 2),
+        (1, null, 14, 2),
       (1, null, 15, 2),
       (1, null, 22, 2)
     ).map(i => Row(i._1, i._2, i._3, i._4)))
@@ -1812,7 +1820,6 @@
     }
   }
 
-<<<<<<< HEAD
   test("show tables") {
     withTable("show1a", "show2b") {
       sql("CREATE TABLE show1a(c1 int)")
@@ -1833,7 +1840,7 @@
       assert(
         sql("SHOW TABLES IN default").count() >= 2)
     }
-=======
+  }
   test("SPARK-trim") {
     withTable("trimTb") {
       Seq(("one  ", 1), ("otwo", 2)).toDF("k", "v").write.saveAsTable("trimTb")
@@ -1869,7 +1876,5 @@
         """.stripMargin), Row("one  ") :: Row("otw") :: Nil)
 
     }
-
->>>>>>> 950828af
   }
 }